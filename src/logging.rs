--- conflicted
+++ resolved
@@ -21,15 +21,12 @@
 };
 
 use enum_primitive::FromPrimitive;
+use std::fmt;
 use std::ffi::CString;
-<<<<<<< HEAD
-use std::fmt;
-=======
->>>>>>> b54e79d8
 
 enum_from_primitive! {
     /** Logging domains: subsystems that generate log messages. */
-    #[derive(Debug, Clone, Copy, PartialEq, Eq)]
+    #[derive(Debug, Clone, Copy, PartialEq)]
     pub enum Domain {
         Database,
         Query,
@@ -41,7 +38,7 @@
 enum_from_primitive! {
     /** Levels of log messages. Higher values are more important/severe.
         Each level includes the lower ones. */
-    #[derive(Debug, Clone, Copy, PartialEq, Eq)]
+    #[derive(Debug, Clone, Copy, PartialEq)]
     pub enum Level {
         Debug,
         Verbose,
