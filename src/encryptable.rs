--- conflicted
+++ resolved
@@ -29,15 +29,9 @@
 }
 
 impl Encryptable {
-<<<<<<< HEAD
-    pub(crate) fn retain(_ref: *mut CBLEncryptable) -> Self {
-        Encryptable {
-            _ref: unsafe { retain(_ref) },
-=======
     pub(crate) fn retain(cbl_ref: *mut CBLEncryptable) -> Self {
         Self {
             cbl_ref: unsafe { retain(cbl_ref) },
->>>>>>> b54e79d8
         }
     }
 
@@ -67,13 +61,8 @@
 
     pub fn create_with_string(value: &str) -> Self {
         unsafe {
-<<<<<<< HEAD
-            let slice = as_slice(value.as_str());
-            let copy_slice = FLSlice_Copy(slice._ref);
-=======
             let slice = from_str(value);
             let copy_slice = FLSlice_Copy(slice.get_ref());
->>>>>>> b54e79d8
             let final_slice = copy_slice.as_slice();
             CBLEncryptable_CreateWithString(final_slice).into()
         }
