--- conflicted
+++ resolved
@@ -33,12 +33,7 @@
     /** Creates a new blob, given its contents as a byte array. */
     pub fn new_from_data(data: &[u8], content_type: &str) -> Blob {
         unsafe {
-<<<<<<< HEAD
-            let blob =
-                CBLBlob_CreateWithData(as_slice(content_type)._ref, bytes_as_slice(data)._ref);
-=======
             let blob = CBLBlob_CreateWithData(as_slice(content_type), bytes_as_slice(data));
->>>>>>> c8d2b7e6
             Blob { _ref: blob }
         }
     }
@@ -47,11 +42,7 @@
     You should then add the blob to a document as a property, using [`Slot::put_blob`]. */
     pub fn new_from_stream(mut stream: BlobWriter, content_type: &str) -> Blob {
         unsafe {
-<<<<<<< HEAD
-            let blob = CBLBlob_CreateWithStream(as_slice(content_type)._ref, stream._stream_ref);
-=======
             let blob = CBLBlob_CreateWithStream(as_slice(content_type), stream._stream_ref);
->>>>>>> c8d2b7e6
             stream._stream_ref = std::ptr::null_mut(); // stop `drop` from closing the stream
             Blob { _ref: blob }
         }
