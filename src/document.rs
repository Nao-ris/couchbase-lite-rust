// Couchbase Lite document API
//
// Copyright (c) 2020 Couchbase, Inc All rights reserved.
//
// Licensed under the Apache License, Version 2.0 (the "License");
// you may not use this file except in compliance with the License.
// You may obtain a copy of the License at
//
// http://www.apache.org/licenses/LICENSE-2.0
//
// Unless required by applicable law or agreed to in writing, software
// distributed under the License is distributed on an "AS IS" BASIS,
// WITHOUT WARRANTIES OR CONDITIONS OF ANY KIND, either express or implied.
// See the License for the specific language governing permissions and
// limitations under the License.
//

use super::*;
use super::slice::*;
use super::c_api::*;


/** An in-memory copy of a document. */
#[derive(Debug)]
pub struct Document {
<<<<<<< HEAD
    _ref: *mut CBLDocument,
    has_ownership: bool,
=======
    pub _ref: *mut CBLDocument,
>>>>>>> 3f4aa473
}


//////// DATABASE'S DOCUMENT API:


/** Conflict-handling options when saving or deleting a document. */
pub enum ConcurrencyControl {
    LastWriteWins  = kCBLConcurrencyControlLastWriteWins as isize,
    FailOnConflict = kCBLConcurrencyControlFailOnConflict as isize
}

pub type SaveConflictHandler = fn(&mut Document, &Document) -> bool;
#[no_mangle]
unsafe extern "C" fn c_save_conflict_handler(
    context: *mut ::std::os::raw::c_void,
    user_doc: *mut CBLDocument,
    existing_doc: *const CBLDocument,
) -> bool {
    let callback: SaveConflictHandler = std::mem::transmute(context);

    callback(&mut Document { _ref: user_doc, has_ownership: false }, &Document { _ref: existing_doc as *mut CBLDocument, has_ownership: false })
}

pub type ChangeListener = fn(&Database, &str);
#[no_mangle]
unsafe extern "C" fn c_document_change_listener(
    context: *mut ::std::os::raw::c_void,
    db: *const CBLDatabase,
    c_doc_id: FLString,
) {
    let callback: ChangeListener = std::mem::transmute(context);

    let database = Database {
        _ref: db as *mut CBLDatabase,
        has_ownership: false,
    };

    callback(&database, c_doc_id.to_string().unwrap().as_ref());
}

impl Database {
    /** Reads a document from the database. Each call to this function returns a new object
        containing the document's current state. */
    pub fn get_document(&self, id: &str) -> Result<Document> {
        unsafe {
            // we always get a mutable CBLDocument,
            // since Rust doesn't let us have MutableDocument subclass.
            let mut error = CBLError::default();
            let doc = CBLDatabase_GetMutableDocument(self.get_ref(), as_slice(id), &mut error);
            if doc.is_null() {
                if error.code != 0 {
                    return failure(error);
                } else {
                    return Err(Error::cbl_error(CouchbaseLiteError::NotFound));
                }
            }
<<<<<<< HEAD
            return Ok(Document{_ref: doc, has_ownership: true});
=======
            return Ok(Document { _ref: doc });
>>>>>>> 3f4aa473
        }
    }

    /** Saves a new or modified document to the database.
        If a conflicting revision has been saved since `doc` was loaded, the `concurrency`
        parameter specifies whether the save should fail, or the conflicting revision should
        be overwritten with the revision being saved.
        If you need finer-grained control, call `save_document_resolving` instead. */
    pub fn save_document(&mut self,
                         doc: &mut Document,
                         concurrency: ConcurrencyControl)
                         -> Result<()>
    {
        let c_concurrency = concurrency as u8;
        unsafe {
            return check_bool(|error| CBLDatabase_SaveDocumentWithConcurrencyControl(
                                            self.get_ref(), doc._ref, c_concurrency, error))
        }
    }

    /** Saves a new or modified document to the database. This function is the same as
        `save_document`, except that it allows for custom conflict handling in the event
        that the document has been updated since `doc` was loaded. */
    pub fn save_document_resolving(&mut self,
                                   doc: &mut Document,
                                   conflict_handler: SaveConflictHandler)
                                   -> Result<Document>
    {
        unsafe {
            let callback: *mut ::std::os::raw::c_void = std::mem::transmute(conflict_handler);
            match check_bool(|error| CBLDatabase_SaveDocumentWithConflictHandler(
                self._ref, doc._ref, Some(c_save_conflict_handler), callback, error)) {
                Ok(_) => Ok(doc.to_owned()),
                Err(err) => Err(err)
            }
        }
    }

    pub fn delete_document(&mut self, doc: &Document, concurrency: ConcurrencyControl) -> Result<()> {
        let c_concurrency = concurrency as u8;
        unsafe {
            return check_bool(|error| CBLDatabase_DeleteDocumentWithConcurrencyControl(self._ref, doc._ref, c_concurrency, error));
        }
    }

    pub fn purge_document(&mut self, doc: &Document) -> Result<()> {
        unsafe {
            return check_bool(|error| CBLDatabase_PurgeDocument(self._ref, doc._ref, error));
        }
    }

    pub fn purge_document_by_id(&mut self, id: &str) -> Result<()> {
        unsafe {
            return check_bool(|error| CBLDatabase_PurgeDocumentByID(self.get_ref(), as_slice(id), error));
        }
    }

    /** Returns the time, if any, at which a given document will expire and be purged.
        Documents don't normally expire; you have to call `set_document_expiration`
        to set a document's expiration time. */
    pub fn document_expiration(&self, doc_id: &str) -> Result<Option<Timestamp>> {
        unsafe {
            let mut error = CBLError::default();
            let exp = CBLDatabase_GetDocumentExpiration(self.get_ref(), as_slice(doc_id), &mut error);
            if exp < 0 {
                return failure(error);
            } else if exp == 0 {
                return Ok(None);
            } else {
                return Ok(Some(Timestamp(exp)));
            }
        }
    }

    /** Sets or clears the expiration time of a document. */
    pub fn set_document_expiration(&mut self, doc_id: &str, when: Option<Timestamp>) -> Result<()> {
        let exp :i64 = match when {
            Some(Timestamp(n)) => n,
            _ => 0,
        };
        unsafe {
            return check_bool(|error| CBLDatabase_SetDocumentExpiration(self.get_ref(), as_slice(doc_id), exp, error));
        }
    }

    /** Registers a document change listener callback. It will be called after a specific document
        is changed on disk. */
    pub fn add_document_change_listener(&self, document: &Document, listener: ChangeListener) -> ListenerToken {
        unsafe {
            let callback: *mut ::std::os::raw::c_void = std::mem::transmute(listener);

            ListenerToken {
                _ref: CBLDatabase_AddDocumentChangeListener(self._ref, CBLDocument_ID(document._ref), Some(c_document_change_listener), callback)
            }
        }
    }

}


//////// DOCUMENT API:


impl Document {

    /** Creates a new, empty document in memory, with an automatically generated unique ID.
        It will not be added to a database until saved. */
    pub fn new() -> Self {
<<<<<<< HEAD
        unsafe { Document{_ref: CBLDocument_Create(), has_ownership: true} }
=======
        unsafe {
            Document { _ref: CBLDocument_Create() }
        }
>>>>>>> 3f4aa473
    }

    /** Creates a new, empty document in memory, with the given ID.
        It will not be added to a database until saved. */
    pub fn new_with_id(id: &str) -> Self {
<<<<<<< HEAD
        unsafe { Document{_ref: CBLDocument_CreateWithID(as_slice(id)), has_ownership: true} }
=======
        unsafe {
            Document { _ref: CBLDocument_CreateWithID(as_slice(id)) }
        }
    }

    /** Deletes a document from the database. (Deletions are replicated, unlike purges.) */
    pub fn delete(self) -> Result<()> {
        todo!()
    }

    /** Purges a document. This removes all traces of the document from the database.
        Purges are _not_ replicated. If the document is changed on a server, it will be re-created
        when pulled. */
    pub fn purge(self) -> Result<()> {
        todo!()
>>>>>>> 3f4aa473
    }

    /** Returns the document's ID. */
    pub fn id(&self) -> &str {
        unsafe { CBLDocument_ID(self._ref).as_str().unwrap() }
    }

    /** Returns a document's revision ID, which is a short opaque string that's guaranteed to be
        unique to every change made to the document.
        If the document doesn't exist yet, this method returns None. */
    pub fn revision_id(&self) -> Option<&str> {
        unsafe {
            CBLDocument_RevisionID(self._ref).as_str()
        }
    }

    /** Returns a document's current sequence in the local database.
        This number increases every time the document is saved, and a more recently saved document
        will have a greater sequence number than one saved earlier, so sequences may be used as an
        abstract 'clock' to tell relative modification times. */
    pub fn sequence(&self) -> u64 {
        unsafe { CBLDocument_Sequence(self._ref) }
    }

    /** Returns a document's properties as a dictionary.
        This dictionary cannot be mutated; call `mutable_properties` if you want to make
        changes to the document's properties. */
    pub fn properties<'a>(&'a self) -> Dict {
        unsafe { Dict::wrap(CBLDocument_Properties(self._ref), self) }
    }

    /** Returns a document's properties as an mutable dictionary. Any changes made to this
        dictionary will be saved to the database when this Document instance is saved. */
    pub fn mutable_properties(&mut self) -> MutableDict {
        unsafe { MutableDict::adopt(CBLDocument_MutableProperties(self._ref)) }
    }

    /** Replaces a document's properties with the contents of the dictionary.
        The dictionary is retained, not copied, so further changes _will_ affect the document. */
    pub fn set_properties(&mut self, properties: MutableDict) {
        unsafe { CBLDocument_SetProperties(self._ref, properties._ref) }
    }

    /** Returns a document's properties as a JSON string. */
    pub fn properties_as_json(&self) -> String {
        unsafe { CBLDocument_CreateJSON(self._ref).to_string().unwrap() }
    }

    /** Sets a mutable document's properties from a JSON string. */
    pub fn set_properties_as_json(&mut self, json: &str) -> Result<()> {
        unsafe {
            let mut err = CBLError::default();
            let ok = CBLDocument_SetJSON(self._ref, as_slice(json), &mut err);
            return check_failure(ok, &err);
        }
    }
}


impl Drop for Document {
    fn drop(&mut self) {
<<<<<<< HEAD
        if self.has_ownership {
            unsafe {
                release(self._ref)
            }
=======
        unsafe {
            release(self._ref);
>>>>>>> 3f4aa473
        }
    }
}


impl Clone for Document {
    fn clone(&self) -> Self {
<<<<<<< HEAD
        unsafe { Document{_ref: retain(self._ref), has_ownership: true} }
=======
        unsafe {
            Document{
                _ref: retain(self._ref)
            }
        }
>>>>>>> 3f4aa473
    }
}<|MERGE_RESOLUTION|>--- conflicted
+++ resolved
@@ -23,12 +23,8 @@
 /** An in-memory copy of a document. */
 #[derive(Debug)]
 pub struct Document {
-<<<<<<< HEAD
-    _ref: *mut CBLDocument,
+    pub _ref: *mut CBLDocument,
     has_ownership: bool,
-=======
-    pub _ref: *mut CBLDocument,
->>>>>>> 3f4aa473
 }
 
 
@@ -86,11 +82,7 @@
                     return Err(Error::cbl_error(CouchbaseLiteError::NotFound));
                 }
             }
-<<<<<<< HEAD
-            return Ok(Document{_ref: doc, has_ownership: true});
-=======
-            return Ok(Document { _ref: doc });
->>>>>>> 3f4aa473
+            return Ok(Document { _ref: doc , has_ownership: true});
         }
     }
 
@@ -199,37 +191,16 @@
     /** Creates a new, empty document in memory, with an automatically generated unique ID.
         It will not be added to a database until saved. */
     pub fn new() -> Self {
-<<<<<<< HEAD
-        unsafe { Document{_ref: CBLDocument_Create(), has_ownership: true} }
-=======
-        unsafe {
-            Document { _ref: CBLDocument_Create() }
-        }
->>>>>>> 3f4aa473
+        unsafe {
+            Document { _ref: CBLDocument_Create() , has_ownership: true}
+        }
     }
 
     /** Creates a new, empty document in memory, with the given ID.
         It will not be added to a database until saved. */
     pub fn new_with_id(id: &str) -> Self {
-<<<<<<< HEAD
-        unsafe { Document{_ref: CBLDocument_CreateWithID(as_slice(id)), has_ownership: true} }
-=======
-        unsafe {
-            Document { _ref: CBLDocument_CreateWithID(as_slice(id)) }
-        }
-    }
-
-    /** Deletes a document from the database. (Deletions are replicated, unlike purges.) */
-    pub fn delete(self) -> Result<()> {
-        todo!()
-    }
-
-    /** Purges a document. This removes all traces of the document from the database.
-        Purges are _not_ replicated. If the document is changed on a server, it will be re-created
-        when pulled. */
-    pub fn purge(self) -> Result<()> {
-        todo!()
->>>>>>> 3f4aa473
+        unsafe {
+            Document { _ref: CBLDocument_CreateWithID(as_slice(id)) , has_ownership: true} }
     }
 
     /** Returns the document's ID. */
@@ -291,15 +262,10 @@
 
 impl Drop for Document {
     fn drop(&mut self) {
-<<<<<<< HEAD
         if self.has_ownership {
             unsafe {
                 release(self._ref)
             }
-=======
-        unsafe {
-            release(self._ref);
->>>>>>> 3f4aa473
         }
     }
 }
@@ -307,14 +273,11 @@
 
 impl Clone for Document {
     fn clone(&self) -> Self {
-<<<<<<< HEAD
-        unsafe { Document{_ref: retain(self._ref), has_ownership: true} }
-=======
         unsafe {
             Document{
-                _ref: retain(self._ref)
-            }
-        }
->>>>>>> 3f4aa473
+                _ref: retain(self._ref),
+                has_ownership: true
+            }
+        }
     }
 }