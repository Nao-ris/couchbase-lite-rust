--- conflicted
+++ resolved
@@ -29,65 +29,6 @@
     buf: ptr::null(),
     size: 0,
 };
-<<<<<<< HEAD
-
-#[derive(Clone, Copy)]
-pub struct Slice<T> {
-    pub(crate) _ref: FLSlice,
-    _owner: T,
-}
-
-impl<T> Slice<T> {
-    pub const fn wrap(slice: FLSlice, _owner: T) -> Self {
-        Self {
-            _ref: slice,
-            _owner,
-        }
-    }
-
-    pub fn as_byte_array(&self) -> Option<&[u8]> {
-        unsafe { self._ref.as_byte_array() }
-    }
-
-    pub fn as_str(&self) -> Option<&str> {
-        unsafe { self._ref.as_str() }
-    }
-
-    pub fn to_string(&self) -> Option<String> {
-        unsafe { self._ref.to_string() }
-    }
-
-    pub fn to_vec(&self) -> Option<Vec<u8>> {
-        unsafe { self._ref.to_vec() }
-    }
-
-    pub fn map<F, FT>(&self, f: F) -> Option<FT>
-    where
-        F: Fn(&FLSlice) -> FT,
-    {
-        self._ref.map(f)
-    }
-}
-
-pub fn as_slice(s: &str) -> Slice<&str> {
-    Slice::wrap(
-        FLSlice {
-            buf: s.as_ptr() as *const c_void,
-            size: s.len() as u64,
-        },
-        s,
-    )
-}
-
-pub fn bytes_as_slice(s: &[u8]) -> Slice<&[u8]> {
-    Slice::wrap(
-        FLSlice {
-            buf: s.as_ptr() as *const c_void,
-            size: s.len() as u64,
-        },
-        s,
-    )
-=======
 
 pub fn as_slice(s: &str) -> FLSlice {
     FLSlice {
@@ -101,7 +42,6 @@
         buf: s.as_ptr() as *const c_void,
         size: s.len() as u64,
     }
->>>>>>> c8d2b7e6
 }
 
 impl FLSlice {
@@ -164,48 +104,23 @@
         }
     }
 
-    // Consumes & releases self
-    pub unsafe fn to_string(self) -> Option<String> {
-        self.as_slice().to_string()
+    // pub unsafe fn retain(&mut self) {
+    //     _FLBuf_Retain(self.buf);
+    // }
+
+    // It's not possible to implement Drop for FLSliceResult, because the generated interface
+    // makes it implement Copy. So it has to be released by hand.
+    pub unsafe fn release(&mut self) {
+        _FLBuf_Release(self.buf);
     }
 
     // Consumes & releases self
-<<<<<<< HEAD
-    pub unsafe fn to_vec(self) -> Option<Vec<u8>> {
-        self.as_slice().to_vec()
-=======
     pub unsafe fn to_string(mut self) -> Option<String> {
         let str = self.as_slice().to_string();
         self.release();
         str
->>>>>>> c8d2b7e6
     }
-}
 
-<<<<<<< HEAD
-impl Clone for FLSliceResult {
-    fn clone(&self) -> Self {
-        unsafe { _FLBuf_Retain(self.buf) };
-        Self {
-            buf: self.buf,
-            size: self.size,
-        }
-    }
-}
-
-impl Drop for FLSliceResult {
-    fn drop(&mut self) {
-        unsafe { _FLBuf_Release(self.buf) };
-    }
-}
-
-//////// C STRINGS
-
-// Convenience to convert a raw `char*` to an unowned `&str`
-pub unsafe fn to_str<'a>(cstr: *const ::std::os::raw::c_char) -> Cow<'a, str> {
-    CStr::from_ptr(cstr).to_string_lossy()
-}
-=======
     // Consumes & releases self
     pub unsafe fn to_vec(mut self) -> Option<Vec<u8>> {
         let vec = self.as_slice().to_vec();
@@ -220,7 +135,6 @@
 // pub unsafe fn to_str<'a>(cstr: *const ::std::os::raw::c_char) -> Cow<'a, str> {
 //     return CStr::from_ptr(cstr).to_string_lossy()
 // }
->>>>>>> c8d2b7e6
 
 // Convenience to convert a raw `char*` to an owned String
 pub unsafe fn to_string(cstr: *const ::std::os::raw::c_char) -> String {
