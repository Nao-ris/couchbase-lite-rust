--- conflicted
+++ resolved
@@ -46,11 +46,7 @@
 }
 
 impl<T> Slice<T> {
-<<<<<<< HEAD
-    pub const fn wrap(slice: FLSlice, owner: T) -> Self {
-=======
-    pub(crate) const fn wrap(slice: FLSlice, _owner: T) -> Self {
->>>>>>> dc7492c6
+    pub(crate) const fn wrap(slice: FLSlice, owner: T) -> Self {
         Self {
             cbl_ref: slice,
             _owner: owner,
@@ -120,21 +116,12 @@
         }
     }
 
-<<<<<<< HEAD
-    pub unsafe fn to_string(self) -> Option<String> {
+    pub(crate) unsafe fn to_string(self) -> Option<String> {
         self.as_str().map(std::string::ToString::to_string)
     }
 
-    pub unsafe fn to_vec(self) -> Option<Vec<u8>> {
+    pub(crate) unsafe fn to_vec(self) -> Option<Vec<u8>> {
         self.as_byte_array().map(std::borrow::ToOwned::to_owned)
-=======
-    pub(crate) unsafe fn to_string(&self) -> Option<String> {
-        return self.as_str().map(|s| s.to_string());
-    }
-
-    pub(crate) unsafe fn to_vec(&self) -> Option<Vec<u8>> {
-        return self.as_byte_array().map(|a| a.to_owned());
->>>>>>> dc7492c6
     }
 
     pub(crate) fn map<F, T>(&self, f: F) -> Option<T>
