// Internal API for working with FLSlice, FLSliceResult, and C strings
//
// Copyright (c) 2020 Couchbase, Inc All rights reserved.
//
// Licensed under the Apache License, Version 2.0 (the "License");
// you may not use this file except in compliance with the License.
// You may obtain a copy of the License at
//
// http://www.apache.org/licenses/LICENSE-2.0
//
// Unless required by applicable law or agreed to in writing, software
// distributed under the License is distributed on an "AS IS" BASIS,
// WITHOUT WARRANTIES OR CONDITIONS OF ANY KIND, either express or implied.
// See the License for the specific language governing permissions and
// limitations under the License.
//

use crate::{
    CblRef,
    c_api::{FLSlice, FLSliceResult, _FLBuf_Release, _FLBuf_Retain},
};

use std::borrow::Cow;
use std::ffi::{CStr, c_void};
use std::ptr::{self, drop_in_place};
use std::str;

//////// SLICES

pub const NULL_SLICE: FLSlice = FLSlice {
    buf: ptr::null(),
    size: 0,
};
<<<<<<< HEAD

#[derive(Clone, Copy)]
pub struct Slice<T> {
    pub(crate) _ref: FLSlice,
    _owner: T,
}

impl<T> Slice<T> {
    pub const fn wrap(slice: FLSlice, _owner: T) -> Self {
        Self {
            _ref: slice,
            _owner,
        }
    }

    pub fn as_byte_array(&self) -> Option<&[u8]> {
        unsafe { self._ref.as_byte_array() }
    }

    pub fn as_str(&self) -> Option<&str> {
        unsafe { self._ref.as_str() }
    }

    pub fn to_string(&self) -> Option<String> {
        unsafe { self._ref.to_string() }
    }

    pub fn to_vec(&self) -> Option<Vec<u8>> {
        unsafe { self._ref.to_vec() }
    }

    pub fn map<F, FT>(&self, f: F) -> Option<FT>
    where
        F: Fn(&FLSlice) -> FT,
    {
        self._ref.map(f)
    }
}

pub fn as_slice(s: &str) -> Slice<&str> {
    Slice::wrap(
        FLSlice {
            buf: s.as_ptr() as *const c_void,
=======

#[derive(Clone, Copy)]
pub struct Slice<T> {
    pub(crate) cbl_ref: FLSlice,
    _owner: T,
}

impl<T> CblRef for Slice<T> {
    type Output = FLSlice;
    fn get_ref(&self) -> Self::Output {
        self.cbl_ref
    }
}

impl<T> Slice<T> {
    pub(crate) const fn wrap(slice: FLSlice, owner: T) -> Self {
        Self {
            cbl_ref: slice,
            _owner: owner,
        }
    }

    pub fn as_byte_array(&self) -> Option<&[u8]> {
        unsafe { self.get_ref().as_byte_array() }
    }

    pub fn as_str(&self) -> Option<&str> {
        unsafe { self.get_ref().as_str() }
    }

    pub fn to_string(&self) -> Option<String> {
        unsafe { self.get_ref().to_string() }
    }

    pub fn to_vec(&self) -> Option<Vec<u8>> {
        unsafe { self.get_ref().to_vec() }
    }

    pub fn map<F, FT>(&self, f: F) -> Option<FT>
    where
        F: Fn(&FLSlice) -> FT,
    {
        self.get_ref().map(f)
    }
}

pub const fn from_str(s: &str) -> Slice<&str> {
    Slice::wrap(
        FLSlice {
            buf: s.as_ptr().cast::<c_void>(),
>>>>>>> b54e79d8
            size: s.len() as u64,
        },
        s,
    )
}

<<<<<<< HEAD
pub fn bytes_as_slice(s: &[u8]) -> Slice<&[u8]> {
    Slice::wrap(
        FLSlice {
            buf: s.as_ptr() as *const c_void,
=======
pub const fn from_bytes(s: &[u8]) -> Slice<&[u8]> {
    Slice::wrap(
        FLSlice {
            buf: s.as_ptr().cast::<c_void>(),
>>>>>>> b54e79d8
            size: s.len() as u64,
        },
        s,
    )
}

impl FLSlice {
    // A slice may be null, so in Rust terms it's an Option.
<<<<<<< HEAD

    pub unsafe fn as_byte_array<'a>(&self) -> Option<&'a [u8]> {
=======
    pub(crate) unsafe fn as_byte_array<'a>(&self) -> Option<&'a [u8]> {
>>>>>>> b54e79d8
        if !self {
            return None;
        }
        return Some(std::slice::from_raw_parts(
<<<<<<< HEAD
            self.buf as *const u8,
=======
            self.buf.cast::<u8>(),
>>>>>>> b54e79d8
            self.size as usize,
        ));
    }

<<<<<<< HEAD
    pub unsafe fn as_str<'a>(&self) -> Option<&'a str> {
=======
    pub(crate) unsafe fn as_str<'a>(&self) -> Option<&'a str> {
>>>>>>> b54e79d8
        match self.as_byte_array() {
            None => None,
            Some(b) => str::from_utf8(b).ok(),
        }
    }

    pub(crate) unsafe fn to_string(self) -> Option<String> {
        self.as_str().map(std::string::ToString::to_string)
    }

    pub(crate) unsafe fn to_vec(self) -> Option<Vec<u8>> {
        self.as_byte_array().map(std::borrow::ToOwned::to_owned)
    }

<<<<<<< HEAD
    pub fn map<F, T>(&self, f: F) -> Option<T>
    where
        F: Fn(&FLSlice) -> T,
    {
        if !self {
            None
        } else {
            Some(f(self))
        }
=======
    pub(crate) fn map<F, T>(&self, f: F) -> Option<T>
    where
        F: Fn(&Self) -> T,
    {
        if !self {
            return Some(f(self));
        }
        None
>>>>>>> b54e79d8
    }
}

impl std::ops::Not for &FLSlice {
    type Output = bool;
    fn not(self) -> bool {
        self.buf.is_null()
    }
}

impl std::ops::Not for FLSlice {
    type Output = bool;
    fn not(self) -> bool {
        self.buf.is_null()
    }
}

impl FLSliceResult {
<<<<<<< HEAD
    pub fn as_slice(&self) -> FLSlice {
=======
    pub const fn as_slice(&self) -> FLSlice {
>>>>>>> b54e79d8
        FLSlice {
            buf: self.buf,
            size: self.size,
        }
    }

    // Consumes & releases self
    pub unsafe fn to_string(self) -> Option<String> {
        self.as_slice().to_string()
    }

    // Consumes & releases self
<<<<<<< HEAD
    pub unsafe fn to_string(mut self) -> Option<String> {
        let str = self.as_slice().to_string();
        self.release();
        str
=======
    pub unsafe fn to_vec(self) -> Option<Vec<u8>> {
        self.as_slice().to_vec()
>>>>>>> b54e79d8
    }
}

<<<<<<< HEAD
    // Consumes & releases self
    pub unsafe fn to_vec(mut self) -> Option<Vec<u8>> {
        let vec = self.as_slice().to_vec();
        self.release();
        vec
    }
}

//////// C STRINGS

// Convenience to convert a raw `char*` to an unowned `&str`
// pub unsafe fn to_str<'a>(cstr: *const ::std::os::raw::c_char) -> Cow<'a, str> {
//     return CStr::from_ptr(cstr).to_string_lossy()
// }
=======
impl Clone for FLSliceResult {
    fn clone(&self) -> Self {
        unsafe { _FLBuf_Retain(self.buf) };
        Self {
            buf: self.buf,
            size: self.size,
        }
    }
}

impl Drop for FLSliceResult {
    fn drop(&mut self) {
        unsafe { _FLBuf_Release(self.buf) };
    }
}

//////// C STRINGS

// Convenience to convert a raw `char*` to an unowned `&str`
pub unsafe fn to_str<'a>(cstr: *const ::std::os::raw::c_char) -> Cow<'a, str> {
    CStr::from_ptr(cstr).to_string_lossy()
}
>>>>>>> b54e79d8

// Convenience to convert a raw `char*` to an owned String
pub unsafe fn to_string(cstr: *const ::std::os::raw::c_char) -> String {
    to_str(cstr).to_string()
}

pub unsafe fn free_cstr(cstr: *const ::std::os::raw::c_char) {
    drop_in_place(cstr as *mut ::std::os::raw::c_char);
}<|MERGE_RESOLUTION|>--- conflicted
+++ resolved
@@ -31,51 +31,6 @@
     buf: ptr::null(),
     size: 0,
 };
-<<<<<<< HEAD
-
-#[derive(Clone, Copy)]
-pub struct Slice<T> {
-    pub(crate) _ref: FLSlice,
-    _owner: T,
-}
-
-impl<T> Slice<T> {
-    pub const fn wrap(slice: FLSlice, _owner: T) -> Self {
-        Self {
-            _ref: slice,
-            _owner,
-        }
-    }
-
-    pub fn as_byte_array(&self) -> Option<&[u8]> {
-        unsafe { self._ref.as_byte_array() }
-    }
-
-    pub fn as_str(&self) -> Option<&str> {
-        unsafe { self._ref.as_str() }
-    }
-
-    pub fn to_string(&self) -> Option<String> {
-        unsafe { self._ref.to_string() }
-    }
-
-    pub fn to_vec(&self) -> Option<Vec<u8>> {
-        unsafe { self._ref.to_vec() }
-    }
-
-    pub fn map<F, FT>(&self, f: F) -> Option<FT>
-    where
-        F: Fn(&FLSlice) -> FT,
-    {
-        self._ref.map(f)
-    }
-}
-
-pub fn as_slice(s: &str) -> Slice<&str> {
-    Slice::wrap(
-        FLSlice {
-            buf: s.as_ptr() as *const c_void,
-=======
 
 #[derive(Clone, Copy)]
 pub struct Slice<T> {
@@ -126,24 +81,16 @@
     Slice::wrap(
         FLSlice {
             buf: s.as_ptr().cast::<c_void>(),
->>>>>>> b54e79d8
             size: s.len() as u64,
         },
         s,
     )
 }
 
-<<<<<<< HEAD
-pub fn bytes_as_slice(s: &[u8]) -> Slice<&[u8]> {
-    Slice::wrap(
-        FLSlice {
-            buf: s.as_ptr() as *const c_void,
-=======
 pub const fn from_bytes(s: &[u8]) -> Slice<&[u8]> {
     Slice::wrap(
         FLSlice {
             buf: s.as_ptr().cast::<c_void>(),
->>>>>>> b54e79d8
             size: s.len() as u64,
         },
         s,
@@ -152,30 +99,17 @@
 
 impl FLSlice {
     // A slice may be null, so in Rust terms it's an Option.
-<<<<<<< HEAD
-
-    pub unsafe fn as_byte_array<'a>(&self) -> Option<&'a [u8]> {
-=======
     pub(crate) unsafe fn as_byte_array<'a>(&self) -> Option<&'a [u8]> {
->>>>>>> b54e79d8
         if !self {
             return None;
         }
         return Some(std::slice::from_raw_parts(
-<<<<<<< HEAD
-            self.buf as *const u8,
-=======
             self.buf.cast::<u8>(),
->>>>>>> b54e79d8
             self.size as usize,
         ));
     }
 
-<<<<<<< HEAD
-    pub unsafe fn as_str<'a>(&self) -> Option<&'a str> {
-=======
     pub(crate) unsafe fn as_str<'a>(&self) -> Option<&'a str> {
->>>>>>> b54e79d8
         match self.as_byte_array() {
             None => None,
             Some(b) => str::from_utf8(b).ok(),
@@ -190,17 +124,6 @@
         self.as_byte_array().map(std::borrow::ToOwned::to_owned)
     }
 
-<<<<<<< HEAD
-    pub fn map<F, T>(&self, f: F) -> Option<T>
-    where
-        F: Fn(&FLSlice) -> T,
-    {
-        if !self {
-            None
-        } else {
-            Some(f(self))
-        }
-=======
     pub(crate) fn map<F, T>(&self, f: F) -> Option<T>
     where
         F: Fn(&Self) -> T,
@@ -209,7 +132,6 @@
             return Some(f(self));
         }
         None
->>>>>>> b54e79d8
     }
 }
 
@@ -228,11 +150,7 @@
 }
 
 impl FLSliceResult {
-<<<<<<< HEAD
-    pub fn as_slice(&self) -> FLSlice {
-=======
     pub const fn as_slice(&self) -> FLSlice {
->>>>>>> b54e79d8
         FLSlice {
             buf: self.buf,
             size: self.size,
@@ -245,34 +163,11 @@
     }
 
     // Consumes & releases self
-<<<<<<< HEAD
-    pub unsafe fn to_string(mut self) -> Option<String> {
-        let str = self.as_slice().to_string();
-        self.release();
-        str
-=======
     pub unsafe fn to_vec(self) -> Option<Vec<u8>> {
         self.as_slice().to_vec()
->>>>>>> b54e79d8
-    }
-}
-
-<<<<<<< HEAD
-    // Consumes & releases self
-    pub unsafe fn to_vec(mut self) -> Option<Vec<u8>> {
-        let vec = self.as_slice().to_vec();
-        self.release();
-        vec
-    }
-}
-
-//////// C STRINGS
-
-// Convenience to convert a raw `char*` to an unowned `&str`
-// pub unsafe fn to_str<'a>(cstr: *const ::std::os::raw::c_char) -> Cow<'a, str> {
-//     return CStr::from_ptr(cstr).to_string_lossy()
-// }
-=======
+    }
+}
+
 impl Clone for FLSliceResult {
     fn clone(&self) -> Self {
         unsafe { _FLBuf_Retain(self.buf) };
@@ -295,7 +190,6 @@
 pub unsafe fn to_str<'a>(cstr: *const ::std::os::raw::c_char) -> Cow<'a, str> {
     CStr::from_ptr(cstr).to_string_lossy()
 }
->>>>>>> b54e79d8
 
 // Convenience to convert a raw `char*` to an owned String
 pub unsafe fn to_string(cstr: *const ::std::os::raw::c_char) -> String {
