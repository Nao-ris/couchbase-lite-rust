// Couchbase Lite query API
//
// Copyright (c) 2020 Couchbase, Inc All rights reserved.
//
// Licensed under the Apache License, Version 2.0 (the "License");
// you may not use this file except in compliance with the License.
// You may obtain a copy of the License at
//
// http://www.apache.org/licenses/LICENSE-2.0
//
// Unless required by applicable law or agreed to in writing, software
// distributed under the License is distributed on an "AS IS" BASIS,
// WITHOUT WARRANTIES OR CONDITIONS OF ANY KIND, either express or implied.
// See the License for the specific language governing permissions and
// limitations under the License.
//

use super::c_api::*;
use super::slice::*;
use super::*;

use std::marker::PhantomData;
use std::os::raw::c_uint;

/** Query languages. */
pub enum QueryLanguage {
    JSON, // JSON query schema: github.com/couchbase/couchbase-lite-core/wiki/JSON-Query-Schema
    N1QL, // N1QL syntax: docs.couchbase.com/server/6.0/n1ql/n1ql-language-reference/index.html
}

/** A compiled database query. */
pub struct Query {
    _ref: *mut CBLQuery,
}

impl Query {
    /** Creates a new query by compiling the input string.
    This is fast, but not instantaneous. If you need to run the same query many times, keep the
    `Query` around instead of compiling it each time. If you need to run related queries
    with only some values different, create one query with placeholder parameter(s), and substitute
    the desired value(s) with `set_parameters` before each time you run the query. */
    pub fn new(db: &Database, language: QueryLanguage, str: &str) -> Result<Query> {
        unsafe {
            let mut pos: i32 = 0;
            let mut err = CBLError::default();
            let q = CBLDatabase_CreateQuery(
                db.get_ref(),
                language as CBLQueryLanguage,
<<<<<<< HEAD
                as_slice(str)._ref,
=======
                as_slice(str),
>>>>>>> c8d2b7e6
                &mut pos,
                &mut err,
            );
            if q.is_null() {
                // TODO: Return the error pos somehow
                return failure(err);
            }
<<<<<<< HEAD

=======
>>>>>>> c8d2b7e6
            Ok(Query { _ref: q })
        }
    }

    /** Assigns values to the query's parameters.
    These values will be substited for those parameters whenever the query is executed,
    until they are next assigned.

    Parameters are specified in the query source as
    e.g. `$PARAM` (N1QL) or `["$PARAM"]` (JSON). In this example, the `parameters` dictionary
    to this call should have a key `PARAM` that maps to the value of the parameter. */
    pub fn set_parameters(&self, parameters: MutableDict) {
        unsafe {
            CBLQuery_SetParameters(self._ref, parameters._ref);
        }
    }

    /** Returns the query's current parameter bindings, if any. */
    pub fn parameters(&self) -> Dict {
        unsafe {
            Dict {
                _ref: CBLQuery_Parameters(self._ref),
                _owner: PhantomData,
            }
        }
    }

    /** Returns information about the query, including the translated SQLite form, and the search
    strategy. You can use this to help optimize the query: the word `SCAN` in the strategy
    indicates a linear scan of the entire database, which should be avoided by adding an index.
    The strategy will also show which index(es), if any, are used. */
    pub fn explain(&self) -> String {
        unsafe { CBLQuery_Explain(self._ref).to_string().unwrap() }
    }

    /** Runs the query, returning the results as a `ResultSet` object, which is an iterator
    of `Row` objects, each of which has column values. */
    pub fn execute(&self) -> Result<ResultSet> {
        unsafe {
            let mut err = CBLError::default();
            let r = CBLQuery_Execute(self._ref, &mut err);
            if r.is_null() {
                return failure(err);
            }
            Ok(ResultSet { _ref: r })
        }
    }

    /** Returns the number of columns in each result.
    This comes directly from the number of "SELECT..." values in the query string. */
    pub fn column_count(&self) -> usize {
        unsafe { CBLQuery_ColumnCount(self._ref) as usize }
    }

    /** Returns the name of a column in the result.
    The column name is based on its expression in the `SELECT...` or `WHAT:` section of the
    query. A column that returns a property or property path will be named after that property.
    A column that returns an expression will have an automatically-generated name like `$1`.
    To give a column a custom name, use the `AS` syntax in the query.
    Every column is guaranteed to have a unique name. */
    pub fn column_name(&self, col: usize) -> Option<&str> {
        unsafe { CBLQuery_ColumnName(self._ref, col as u32).as_str() }
    }

    /** Returns the column names as a Vec. */
    pub fn column_names(&self) -> Vec<&str> {
        (0..self.column_count())
            .map(|i| self.column_name(i).unwrap())
            .collect()
    }
}

impl Drop for Query {
    fn drop(&mut self) {
        unsafe {
            release(self._ref);
        }
    }
}

impl Clone for Query {
    fn clone(&self) -> Self {
        unsafe {
            Query {
                _ref: retain(self._ref),
            }
        }
    }
}

//////// RESULT SET:

/** An iterator over the rows resulting from running a query. */
pub struct ResultSet {
    _ref: *mut CBLResultSet,
}

impl<'r> Iterator for &'r ResultSet {
    type Item = Row<'r>;

    fn next(&mut self) -> Option<Row<'r>> {
        unsafe {
            if !CBLResultSet_Next(self._ref) {
                return None;
            }
<<<<<<< HEAD
            Some(Row { results: &self })
=======
            Some(Row { results: self })
>>>>>>> c8d2b7e6
        }
    }
}

impl Drop for ResultSet {
    fn drop(&mut self) {
        unsafe {
            release(self._ref);
        }
    }
}

//////// ROW:

/** A single result row from a Query. */
pub struct Row<'r> {
    results: &'r ResultSet,
}

impl<'r> Row<'r> {
    /** Returns the value of a column, given its (zero-based) index. */
    pub fn get(&self, index: isize) -> Value<'r> {
        unsafe {
            Value {
                _ref: CBLResultSet_ValueAtIndex(self.results._ref, index as c_uint),
                _owner: PhantomData,
            }
        }
    }

    /** Returns the value of a column, given its name. */
    pub fn get_key(&self, key: &str) -> Value<'r> {
        unsafe {
            Value {
<<<<<<< HEAD
                _ref: CBLResultSet_ValueForKey(self.results._ref, as_slice(key)._ref),
=======
                _ref: CBLResultSet_ValueForKey(self.results._ref, as_slice(key)),
>>>>>>> c8d2b7e6
                _owner: PhantomData,
            }
        }
    }

    /** Returns the number of columns. (This is the same as `Query`::column_count.) */
    pub fn column_count(&self) -> isize {
        unsafe {
            let query = CBLResultSet_GetQuery(self.results._ref);
            CBLQuery_ColumnCount(query) as isize
        }
    }

    /** Returns the name of a column. */
    pub fn column_name(&self, col: isize) -> Option<&str> {
        unsafe {
            let query = CBLResultSet_GetQuery(self.results._ref);
            CBLQuery_ColumnName(query, col as c_uint).as_str()
        }
    }

    /** Returns all of the columns as a Fleece array. */
    pub fn as_array(&self) -> Array {
        unsafe {
            Array {
                _ref: CBLResultSet_ResultArray(self.results._ref),
                _owner: PhantomData,
            }
        }
    }

    /** Returns all of the columns as a Fleece dictionary. */
    pub fn as_dict(&self) -> Dict {
        unsafe {
            Dict {
                _ref: CBLResultSet_ResultDict(self.results._ref),
                _owner: PhantomData,
            }
        }
    }
}<|MERGE_RESOLUTION|>--- conflicted
+++ resolved
@@ -46,11 +46,7 @@
             let q = CBLDatabase_CreateQuery(
                 db.get_ref(),
                 language as CBLQueryLanguage,
-<<<<<<< HEAD
-                as_slice(str)._ref,
-=======
                 as_slice(str),
->>>>>>> c8d2b7e6
                 &mut pos,
                 &mut err,
             );
@@ -58,10 +54,6 @@
                 // TODO: Return the error pos somehow
                 return failure(err);
             }
-<<<<<<< HEAD
-
-=======
->>>>>>> c8d2b7e6
             Ok(Query { _ref: q })
         }
     }
@@ -167,11 +159,7 @@
             if !CBLResultSet_Next(self._ref) {
                 return None;
             }
-<<<<<<< HEAD
-            Some(Row { results: &self })
-=======
             Some(Row { results: self })
->>>>>>> c8d2b7e6
         }
     }
 }
@@ -206,11 +194,7 @@
     pub fn get_key(&self, key: &str) -> Value<'r> {
         unsafe {
             Value {
-<<<<<<< HEAD
-                _ref: CBLResultSet_ValueForKey(self.results._ref, as_slice(key)._ref),
-=======
                 _ref: CBLResultSet_ValueForKey(self.results._ref, as_slice(key)),
->>>>>>> c8d2b7e6
                 _owner: PhantomData,
             }
         }
