// Fleece mutable-object API bindings, for Couchbase Lite document properties
//
// Copyright (c) 2020 Couchbase, Inc All rights reserved.
//
// Licensed under the Apache License, Version 2.0 (the "License");
// you may not use this file except in compliance with the License.
// You may obtain a copy of the License at
//
// http://www.apache.org/licenses/LICENSE-2.0
//
// Unless required by applicable law or agreed to in writing, software
// distributed under the License is distributed on an "AS IS" BASIS,
// WITHOUT WARRANTIES OR CONDITIONS OF ANY KIND, either express or implied.
// See the License for the specific language governing permissions and
// limitations under the License.
//

<<<<<<< HEAD
use super::c_api::*;
use super::fleece::*;
use super::slice::*;
use super::*;

use encryptable::Encryptable;
=======
use crate::{
    CblRef, CouchbaseLiteError, Error, ErrorCode, Result, encryptable,
    slice::{from_bytes, from_str},
    c_api::{
        FLArray_AsMutable, FLArray_MutableCopy, FLDict_AsMutable, FLDict_MutableCopy,
        FLMutableArray, FLMutableArray_Append, FLMutableArray_Insert, FLMutableArray_IsChanged,
        FLMutableArray_New, FLMutableArray_Remove, FLMutableArray_Set, FLMutableDict,
        FLMutableDict_IsChanged, FLMutableDict_New, FLMutableDict_Remove, FLMutableDict_RemoveAll,
        FLMutableDict_Set, FLSlot, FLSlot_SetBool, FLSlot_SetDouble, FLSlot_SetEncryptableValue,
        FLSlot_SetInt, FLSlot_SetNull, FLSlot_SetString, FLSlot_SetValue, FLValue, FLValue_Release,
        FLValue_Retain,
    },
    fleece::{Array, ArrayIterator, Dict, DictIterator, DictKey, FleeceReference, Value},
    encryptable::Encryptable,
};
>>>>>>> b54e79d8

use std::collections::HashMap;
use std::fmt;
use std::marker::PhantomData;
use std::ptr;

<<<<<<< HEAD
=======
#[derive(Debug, Clone, Copy)]
>>>>>>> b54e79d8
pub enum CopyFlags {
    Default = 0,            // Shallow copy of mutable values
    Deep = 1,               // Deep copy of mutable values
    CopyImmutables = 2,     // Make copies of immutable values too
    DeepCopyImmutables = 3, // The works
}

//////// MUTABLE ARRAY:

pub struct MutableArray {
    pub(crate) cbl_ref: FLMutableArray,
}

impl CblRef for MutableArray {
    type Output = FLMutableArray;
    fn get_ref(&self) -> Self::Output {
        self.cbl_ref
    }
}

impl MutableArray {
<<<<<<< HEAD
    pub fn new() -> MutableArray {
        unsafe {
            MutableArray {
                _ref: FLMutableArray_New(),
=======
    pub fn new() -> Self {
        unsafe {
            Self {
                cbl_ref: FLMutableArray_New(),
>>>>>>> b54e79d8
            }
        }
    }

    pub fn from_array(array: &Array) -> Self {
        Self::from_array_(array, CopyFlags::Default)
    }

<<<<<<< HEAD
    pub fn from_array_(array: &Array, flags: CopyFlags) -> MutableArray {
        unsafe {
            MutableArray {
                _ref: FLArray_MutableCopy(array._ref, flags as u32),
=======
    pub fn from_array_(array: &Array, flags: CopyFlags) -> Self {
        unsafe {
            Self {
                cbl_ref: FLArray_MutableCopy(array.get_ref(), flags as u32),
>>>>>>> b54e79d8
            }
        }
    }

    pub(crate) unsafe fn adopt(array: FLMutableArray) -> Self {
        FLValue_Retain(array as FLValue);
<<<<<<< HEAD
        MutableArray { _ref: array }
    }

    pub fn is_changed(&self) -> bool {
        unsafe { FLMutableArray_IsChanged(self._ref) }
=======
        Self { cbl_ref: array }
    }

    pub fn is_changed(&self) -> bool {
        unsafe { FLMutableArray_IsChanged(self.get_ref()) }
>>>>>>> b54e79d8
    }

    pub fn at(&mut self, index: u32) -> Option<Slot> {
        if self.count() > index {
            Some(unsafe {
                Slot {
<<<<<<< HEAD
                    _ref: FLMutableArray_Set(self._ref, index),
                    _owner: PhantomData,
=======
                    cbl_ref: FLMutableArray_Set(self.get_ref(), index),
                    owner: PhantomData,
>>>>>>> b54e79d8
                }
            })
        } else {
            None
        }
    }

    pub fn append(&mut self) -> Slot {
        unsafe {
            Slot {
<<<<<<< HEAD
                _ref: FLMutableArray_Append(self._ref),
                _owner: PhantomData,
=======
                cbl_ref: FLMutableArray_Append(self.get_ref()),
                owner: PhantomData,
>>>>>>> b54e79d8
            }
        }
    }

    pub fn insert(&mut self, index: u32) -> Result<()> {
        if self.count() > index {
<<<<<<< HEAD
            unsafe { FLMutableArray_Insert(self._ref, index, 1) }
=======
            unsafe { FLMutableArray_Insert(self.get_ref(), index, 1) }
>>>>>>> b54e79d8
            Ok(())
        } else {
            Err(Error {
                code: ErrorCode::CouchbaseLite(CouchbaseLiteError::MemoryError),
                internal_info: None,
            })
        }
    }

    pub fn remove(&mut self, index: u32) {
        unsafe { FLMutableArray_Remove(self.get_ref(), index, 1) }
    }

    pub fn remove_all(&mut self) {
        unsafe { FLMutableArray_Remove(self.get_ref(), 0, self.count()) }
    }
}

// "Inherited" API:
impl MutableArray {
    pub fn as_array(&self) -> Array {
<<<<<<< HEAD
        Array::wrap(self._ref, self)
=======
        Array::wrap(self.get_ref(), self)
>>>>>>> b54e79d8
    }
    pub fn count(&self) -> u32 {
        self.as_array().count()
    }
    pub fn empty(&self) -> bool {
        self.as_array().empty()
    }
    pub fn get(&self, index: u32) -> Value {
        self.as_array().get(index)
    }
    pub fn iter(&self) -> ArrayIterator {
        self.as_array().iter()
    }
}

impl FleeceReference for MutableArray {
    fn _fleece_ref(&self) -> FLValue {
<<<<<<< HEAD
        self._ref as FLValue
=======
        self.get_ref() as FLValue
>>>>>>> b54e79d8
    }
}

impl Clone for MutableArray {
    fn clone(&self) -> Self {
        unsafe {
<<<<<<< HEAD
            MutableArray {
                _ref: FLValue_Retain(self._ref as FLValue) as FLMutableArray,
=======
            Self {
                cbl_ref: FLValue_Retain(self.get_ref() as FLValue) as FLMutableArray,
>>>>>>> b54e79d8
            }
        }
    }
}

impl Drop for MutableArray {
    fn drop(&mut self) {
        unsafe {
<<<<<<< HEAD
            FLValue_Release(self._ref as FLValue);
=======
            FLValue_Release(self.get_ref() as FLValue);
>>>>>>> b54e79d8
        }
    }
}

impl Default for MutableArray {
<<<<<<< HEAD
    fn default() -> MutableArray {
        MutableArray {
            _ref: ptr::null_mut(),
=======
    fn default() -> Self {
        Self {
            cbl_ref: ptr::null_mut(),
>>>>>>> b54e79d8
        }
    }
}

impl PartialEq for MutableArray {
    fn eq(&self, other: &Self) -> bool {
        self.as_value() == other.as_value()
    }
}

impl Eq for MutableArray {}

impl std::ops::Not for MutableArray {
    type Output = bool;
    fn not(self) -> bool {
<<<<<<< HEAD
        self._ref.is_null()
=======
        self.get_ref().is_null()
>>>>>>> b54e79d8
    }
}

impl fmt::Debug for MutableArray {
    fn fmt(&self, f: &mut fmt::Formatter<'_>) -> fmt::Result {
        f.debug_struct("MutableArray")
            .field("count", &self.count())
            .finish()
    }
}

impl fmt::Display for MutableArray {
    fn fmt(&self, f: &mut fmt::Formatter<'_>) -> fmt::Result {
        return f.write_str(&self.as_value().to_json());
    }
}

impl<'a> IntoIterator for &'a MutableArray {
    type Item = Value<'a>;
    type IntoIter = ArrayIterator<'a>;
    fn into_iter(self) -> Self::IntoIter {
        self.iter()
    }
}

// Mutable API additions for Array:
impl<'d> Array<'d> {
    pub fn as_mutable(self) -> Option<MutableArray> {
        unsafe {
<<<<<<< HEAD
            let md = FLArray_AsMutable(self._ref);
=======
            let md = FLArray_AsMutable(self.get_ref());
>>>>>>> b54e79d8
            if md.is_null() {
                None
            } else {
                Some(MutableArray::adopt(md))
            }
        }
    }

    pub fn mutable_copy(&self) -> MutableArray {
        MutableArray::from_array(self)
    }
}

//////// MUTABLE DICT:

pub struct MutableDict {
    pub(crate) cbl_ref: FLMutableDict,
}

impl CblRef for MutableDict {
    type Output = FLMutableDict;
    fn get_ref(&self) -> Self::Output {
        self.cbl_ref
    }
}

impl MutableDict {
<<<<<<< HEAD
    pub fn new() -> MutableDict {
        unsafe {
            MutableDict {
                _ref: FLMutableDict_New(),
=======
    pub fn new() -> Self {
        unsafe {
            Self {
                cbl_ref: FLMutableDict_New(),
>>>>>>> b54e79d8
            }
        }
    }

    pub fn from_dict(dict: &Dict) -> Self {
        Self::from_dict_(dict, CopyFlags::Default)
    }

<<<<<<< HEAD
    pub fn from_dict_(dict: &Dict, flags: CopyFlags) -> MutableDict {
        unsafe {
            MutableDict {
                _ref: FLDict_MutableCopy(dict._ref, flags as u32),
=======
    pub fn from_dict_(dict: &Dict, flags: CopyFlags) -> Self {
        unsafe {
            Self {
                cbl_ref: FLDict_MutableCopy(dict.get_ref(), flags as u32),
>>>>>>> b54e79d8
            }
        }
    }

    pub(crate) unsafe fn adopt(dict: FLMutableDict) -> Self {
        FLValue_Retain(dict as FLValue);
<<<<<<< HEAD
        MutableDict { _ref: dict }
=======
        Self { cbl_ref: dict }
>>>>>>> b54e79d8
    }

    pub fn is_changed(&self) -> bool {
        unsafe { FLMutableDict_IsChanged(self.get_ref()) }
    }

    pub fn at<'s>(&'s mut self, key: &str) -> Slot<'s> {
        unsafe {
            Slot {
<<<<<<< HEAD
                _ref: FLMutableDict_Set(self._ref, as_slice(key)._ref),
                _owner: PhantomData,
=======
                cbl_ref: FLMutableDict_Set(self.get_ref(), from_str(key).get_ref()),
                owner: PhantomData,
>>>>>>> b54e79d8
            }
        }
    }

    pub fn remove(&mut self, key: &str) {
<<<<<<< HEAD
        unsafe { FLMutableDict_Remove(self._ref, as_slice(key)._ref) }
=======
        unsafe { FLMutableDict_Remove(self.get_ref(), from_str(key).get_ref()) }
>>>>>>> b54e79d8
    }

    pub fn remove_all(&mut self) {
        unsafe { FLMutableDict_RemoveAll(self.get_ref()) }
    }

    pub fn to_hashmap(&self) -> HashMap<String, String> {
        self.into_iter()
            .map(|tuple| {
                (
                    tuple.0.to_string(),
                    String::from(tuple.1.as_string().unwrap_or("")),
                )
            })
            .collect::<HashMap<String, String>>()
    }

    pub fn set_encryptable_value(dict: &Self, key: &str, encryptable: &Encryptable) {
        unsafe {
            FLSlot_SetEncryptableValue(
<<<<<<< HEAD
                FLMutableDict_Set(dict._ref, as_slice(&key)._ref),
=======
                FLMutableDict_Set(dict.get_ref(), from_str(key).get_ref()),
>>>>>>> b54e79d8
                encryptable.get_ref(),
            );
        }
    }

<<<<<<< HEAD
    pub fn from_hashmap(map: &HashMap<String, String>) -> MutableDict {
        let mut dict = MutableDict::new();
=======
    pub fn from_hashmap(map: &HashMap<String, String>) -> Self {
        let mut dict = Self::new();
>>>>>>> b54e79d8
        map.iter()
            .for_each(|(key, value)| dict.at(key.as_str()).put_string(value.as_str()));
        dict
    }
}

// "Inherited" API:
impl MutableDict {
    pub fn as_dict(&self) -> Dict {
<<<<<<< HEAD
        Dict::wrap(self._ref, self)
=======
        Dict::wrap(self.get_ref(), self)
>>>>>>> b54e79d8
    }
    pub fn count(&self) -> u32 {
        self.as_dict().count()
    }
    pub fn empty(&self) -> bool {
        self.as_dict().empty()
    }
    pub fn get(&self, key: &str) -> Value {
        self.as_dict().get(key)
    }
    pub fn get_key(&self, key: &mut DictKey) -> Value {
        self.as_dict().get_key(key)
    }
    pub fn iter(&self) -> DictIterator {
        self.as_dict().iter()
    }
}

impl FleeceReference for MutableDict {
    fn _fleece_ref(&self) -> FLValue {
<<<<<<< HEAD
        self._ref as FLValue
=======
        self.get_ref() as FLValue
>>>>>>> b54e79d8
    }
}

impl Clone for MutableDict {
    fn clone(&self) -> Self {
        unsafe {
<<<<<<< HEAD
            MutableDict {
                _ref: FLValue_Retain(self._ref as FLValue) as FLMutableDict,
=======
            Self {
                cbl_ref: FLValue_Retain(self.get_ref() as FLValue) as FLMutableDict,
>>>>>>> b54e79d8
            }
        }
    }
}

impl Drop for MutableDict {
    fn drop(&mut self) {
        unsafe {
<<<<<<< HEAD
            FLValue_Release(self._ref as FLValue);
=======
            FLValue_Release(self.get_ref() as FLValue);
>>>>>>> b54e79d8
        }
    }
}

impl Default for MutableDict {
<<<<<<< HEAD
    fn default() -> MutableDict {
        MutableDict {
            _ref: ptr::null_mut(),
=======
    fn default() -> Self {
        Self {
            cbl_ref: ptr::null_mut(),
>>>>>>> b54e79d8
        }
    }
}

impl PartialEq for MutableDict {
    fn eq(&self, other: &Self) -> bool {
        self.as_value() == other.as_value()
    }
}

impl Eq for MutableDict {}

impl std::ops::Not for MutableDict {
    type Output = bool;
    fn not(self) -> bool {
<<<<<<< HEAD
        self._ref.is_null()
=======
        self.get_ref().is_null()
>>>>>>> b54e79d8
    }
}

impl fmt::Debug for MutableDict {
    fn fmt(&self, f: &mut fmt::Formatter<'_>) -> fmt::Result {
        f.debug_struct("MutableDict")
            .field("count", &self.count())
            .finish()
    }
}

impl fmt::Display for MutableDict {
    fn fmt(&self, f: &mut fmt::Formatter<'_>) -> fmt::Result {
        f.write_str(&self.as_value().to_json())
    }
}

impl<'a> IntoIterator for &'a MutableDict {
    type Item = (&'a str, Value<'a>);
    type IntoIter = DictIterator<'a>;
    fn into_iter(self) -> Self::IntoIter {
        self.iter()
    }
}

// Mutable API for Dict:
impl<'d> Dict<'d> {
    pub fn as_mutable(self) -> Option<MutableDict> {
        unsafe {
<<<<<<< HEAD
            let md = FLDict_AsMutable(self._ref);
=======
            let md = FLDict_AsMutable(self.get_ref());
>>>>>>> b54e79d8
            if md.is_null() {
                None
            } else {
                Some(MutableDict::adopt(md))
            }
        }
    }

    pub fn mutable_copy(&self) -> MutableDict {
        MutableDict::from_dict(self)
    }
}

//////// SLOT:

/** A reference to an element of a MutableArray or MutableDict,
for the sole purpose of storing a value in it. */
pub struct Slot<'s> {
<<<<<<< HEAD
    pub(crate) _ref: FLSlot,
    _owner: PhantomData<&'s mut MutableDict>,
=======
    pub(crate) cbl_ref: FLSlot,
    owner: PhantomData<&'s mut MutableDict>,
}

impl<'s> CblRef for Slot<'s> {
    type Output = FLSlot;
    fn get_ref(&self) -> Self::Output {
        self.cbl_ref
    }
>>>>>>> b54e79d8
}

impl<'s> Slot<'s> {
    pub fn put_null(self) {
<<<<<<< HEAD
        unsafe { FLSlot_SetNull(self._ref) }
    }

    pub fn put_bool(self, value: bool) {
        unsafe { FLSlot_SetBool(self._ref, value) }
=======
        unsafe { FLSlot_SetNull(self.get_ref()) }
    }

    pub fn put_bool(self, value: bool) {
        unsafe { FLSlot_SetBool(self.get_ref(), value) }
>>>>>>> b54e79d8
    }

    pub fn put_i64<INT: Into<i64>>(self, value: INT) {
        unsafe { FLSlot_SetInt(self.get_ref(), value.into()) }
    }

    pub fn put_f64<F: Into<f64>>(self, value: F) {
        unsafe { FLSlot_SetDouble(self.get_ref(), value.into()) }
    }

    pub fn put_string<STR: AsRef<str>>(self, value: STR) {
<<<<<<< HEAD
        unsafe { FLSlot_SetString(self._ref, as_slice(value.as_ref())._ref) }
    }

    pub fn put_data<DATA: AsRef<[u8]>>(self, value: DATA) {
        unsafe { FLSlot_SetString(self._ref, bytes_as_slice(value.as_ref())._ref) }
    }

    pub fn put_value<VALUE: FleeceReference>(self, value: &VALUE) {
        unsafe { FLSlot_SetValue(self._ref, value._fleece_ref()) }
=======
        unsafe { FLSlot_SetString(self.get_ref(), from_str(value.as_ref()).get_ref()) }
    }

    pub fn put_data<DATA: AsRef<[u8]>>(self, value: DATA) {
        unsafe { FLSlot_SetString(self.get_ref(), from_bytes(value.as_ref()).get_ref()) }
    }

    pub fn put_value<VALUE: FleeceReference>(self, value: &VALUE) {
        unsafe { FLSlot_SetValue(self.get_ref(), value._fleece_ref()) }
>>>>>>> b54e79d8
    }

    pub fn put_encrypt(self, value: &encryptable::Encryptable) {
        unsafe { FLSlot_SetEncryptableValue(self.get_ref(), value.get_ref()) }
    }
}<|MERGE_RESOLUTION|>--- conflicted
+++ resolved
@@ -15,14 +15,6 @@
 // limitations under the License.
 //
 
-<<<<<<< HEAD
-use super::c_api::*;
-use super::fleece::*;
-use super::slice::*;
-use super::*;
-
-use encryptable::Encryptable;
-=======
 use crate::{
     CblRef, CouchbaseLiteError, Error, ErrorCode, Result, encryptable,
     slice::{from_bytes, from_str},
@@ -38,17 +30,13 @@
     fleece::{Array, ArrayIterator, Dict, DictIterator, DictKey, FleeceReference, Value},
     encryptable::Encryptable,
 };
->>>>>>> b54e79d8
 
 use std::collections::HashMap;
 use std::fmt;
 use std::marker::PhantomData;
 use std::ptr;
 
-<<<<<<< HEAD
-=======
 #[derive(Debug, Clone, Copy)]
->>>>>>> b54e79d8
 pub enum CopyFlags {
     Default = 0,            // Shallow copy of mutable values
     Deep = 1,               // Deep copy of mutable values
@@ -70,17 +58,10 @@
 }
 
 impl MutableArray {
-<<<<<<< HEAD
-    pub fn new() -> MutableArray {
-        unsafe {
-            MutableArray {
-                _ref: FLMutableArray_New(),
-=======
     pub fn new() -> Self {
         unsafe {
             Self {
                 cbl_ref: FLMutableArray_New(),
->>>>>>> b54e79d8
             }
         }
     }
@@ -89,49 +70,29 @@
         Self::from_array_(array, CopyFlags::Default)
     }
 
-<<<<<<< HEAD
-    pub fn from_array_(array: &Array, flags: CopyFlags) -> MutableArray {
-        unsafe {
-            MutableArray {
-                _ref: FLArray_MutableCopy(array._ref, flags as u32),
-=======
     pub fn from_array_(array: &Array, flags: CopyFlags) -> Self {
         unsafe {
             Self {
                 cbl_ref: FLArray_MutableCopy(array.get_ref(), flags as u32),
->>>>>>> b54e79d8
             }
         }
     }
 
     pub(crate) unsafe fn adopt(array: FLMutableArray) -> Self {
         FLValue_Retain(array as FLValue);
-<<<<<<< HEAD
-        MutableArray { _ref: array }
-    }
-
-    pub fn is_changed(&self) -> bool {
-        unsafe { FLMutableArray_IsChanged(self._ref) }
-=======
         Self { cbl_ref: array }
     }
 
     pub fn is_changed(&self) -> bool {
         unsafe { FLMutableArray_IsChanged(self.get_ref()) }
->>>>>>> b54e79d8
     }
 
     pub fn at(&mut self, index: u32) -> Option<Slot> {
         if self.count() > index {
             Some(unsafe {
                 Slot {
-<<<<<<< HEAD
-                    _ref: FLMutableArray_Set(self._ref, index),
-                    _owner: PhantomData,
-=======
                     cbl_ref: FLMutableArray_Set(self.get_ref(), index),
                     owner: PhantomData,
->>>>>>> b54e79d8
                 }
             })
         } else {
@@ -142,24 +103,15 @@
     pub fn append(&mut self) -> Slot {
         unsafe {
             Slot {
-<<<<<<< HEAD
-                _ref: FLMutableArray_Append(self._ref),
-                _owner: PhantomData,
-=======
                 cbl_ref: FLMutableArray_Append(self.get_ref()),
                 owner: PhantomData,
->>>>>>> b54e79d8
             }
         }
     }
 
     pub fn insert(&mut self, index: u32) -> Result<()> {
         if self.count() > index {
-<<<<<<< HEAD
-            unsafe { FLMutableArray_Insert(self._ref, index, 1) }
-=======
             unsafe { FLMutableArray_Insert(self.get_ref(), index, 1) }
->>>>>>> b54e79d8
             Ok(())
         } else {
             Err(Error {
@@ -181,11 +133,7 @@
 // "Inherited" API:
 impl MutableArray {
     pub fn as_array(&self) -> Array {
-<<<<<<< HEAD
-        Array::wrap(self._ref, self)
-=======
         Array::wrap(self.get_ref(), self)
->>>>>>> b54e79d8
     }
     pub fn count(&self) -> u32 {
         self.as_array().count()
@@ -203,24 +151,15 @@
 
 impl FleeceReference for MutableArray {
     fn _fleece_ref(&self) -> FLValue {
-<<<<<<< HEAD
-        self._ref as FLValue
-=======
         self.get_ref() as FLValue
->>>>>>> b54e79d8
     }
 }
 
 impl Clone for MutableArray {
     fn clone(&self) -> Self {
         unsafe {
-<<<<<<< HEAD
-            MutableArray {
-                _ref: FLValue_Retain(self._ref as FLValue) as FLMutableArray,
-=======
             Self {
                 cbl_ref: FLValue_Retain(self.get_ref() as FLValue) as FLMutableArray,
->>>>>>> b54e79d8
             }
         }
     }
@@ -229,25 +168,15 @@
 impl Drop for MutableArray {
     fn drop(&mut self) {
         unsafe {
-<<<<<<< HEAD
-            FLValue_Release(self._ref as FLValue);
-=======
             FLValue_Release(self.get_ref() as FLValue);
->>>>>>> b54e79d8
         }
     }
 }
 
 impl Default for MutableArray {
-<<<<<<< HEAD
-    fn default() -> MutableArray {
-        MutableArray {
-            _ref: ptr::null_mut(),
-=======
     fn default() -> Self {
         Self {
             cbl_ref: ptr::null_mut(),
->>>>>>> b54e79d8
         }
     }
 }
@@ -263,11 +192,7 @@
 impl std::ops::Not for MutableArray {
     type Output = bool;
     fn not(self) -> bool {
-<<<<<<< HEAD
-        self._ref.is_null()
-=======
         self.get_ref().is_null()
->>>>>>> b54e79d8
     }
 }
 
@@ -297,11 +222,7 @@
 impl<'d> Array<'d> {
     pub fn as_mutable(self) -> Option<MutableArray> {
         unsafe {
-<<<<<<< HEAD
-            let md = FLArray_AsMutable(self._ref);
-=======
             let md = FLArray_AsMutable(self.get_ref());
->>>>>>> b54e79d8
             if md.is_null() {
                 None
             } else {
@@ -329,17 +250,10 @@
 }
 
 impl MutableDict {
-<<<<<<< HEAD
-    pub fn new() -> MutableDict {
-        unsafe {
-            MutableDict {
-                _ref: FLMutableDict_New(),
-=======
     pub fn new() -> Self {
         unsafe {
             Self {
                 cbl_ref: FLMutableDict_New(),
->>>>>>> b54e79d8
             }
         }
     }
@@ -348,28 +262,17 @@
         Self::from_dict_(dict, CopyFlags::Default)
     }
 
-<<<<<<< HEAD
-    pub fn from_dict_(dict: &Dict, flags: CopyFlags) -> MutableDict {
-        unsafe {
-            MutableDict {
-                _ref: FLDict_MutableCopy(dict._ref, flags as u32),
-=======
     pub fn from_dict_(dict: &Dict, flags: CopyFlags) -> Self {
         unsafe {
             Self {
                 cbl_ref: FLDict_MutableCopy(dict.get_ref(), flags as u32),
->>>>>>> b54e79d8
             }
         }
     }
 
     pub(crate) unsafe fn adopt(dict: FLMutableDict) -> Self {
         FLValue_Retain(dict as FLValue);
-<<<<<<< HEAD
-        MutableDict { _ref: dict }
-=======
         Self { cbl_ref: dict }
->>>>>>> b54e79d8
     }
 
     pub fn is_changed(&self) -> bool {
@@ -379,23 +282,14 @@
     pub fn at<'s>(&'s mut self, key: &str) -> Slot<'s> {
         unsafe {
             Slot {
-<<<<<<< HEAD
-                _ref: FLMutableDict_Set(self._ref, as_slice(key)._ref),
-                _owner: PhantomData,
-=======
                 cbl_ref: FLMutableDict_Set(self.get_ref(), from_str(key).get_ref()),
                 owner: PhantomData,
->>>>>>> b54e79d8
             }
         }
     }
 
     pub fn remove(&mut self, key: &str) {
-<<<<<<< HEAD
-        unsafe { FLMutableDict_Remove(self._ref, as_slice(key)._ref) }
-=======
         unsafe { FLMutableDict_Remove(self.get_ref(), from_str(key).get_ref()) }
->>>>>>> b54e79d8
     }
 
     pub fn remove_all(&mut self) {
@@ -416,23 +310,14 @@
     pub fn set_encryptable_value(dict: &Self, key: &str, encryptable: &Encryptable) {
         unsafe {
             FLSlot_SetEncryptableValue(
-<<<<<<< HEAD
-                FLMutableDict_Set(dict._ref, as_slice(&key)._ref),
-=======
                 FLMutableDict_Set(dict.get_ref(), from_str(key).get_ref()),
->>>>>>> b54e79d8
                 encryptable.get_ref(),
             );
         }
     }
 
-<<<<<<< HEAD
-    pub fn from_hashmap(map: &HashMap<String, String>) -> MutableDict {
-        let mut dict = MutableDict::new();
-=======
     pub fn from_hashmap(map: &HashMap<String, String>) -> Self {
         let mut dict = Self::new();
->>>>>>> b54e79d8
         map.iter()
             .for_each(|(key, value)| dict.at(key.as_str()).put_string(value.as_str()));
         dict
@@ -442,11 +327,7 @@
 // "Inherited" API:
 impl MutableDict {
     pub fn as_dict(&self) -> Dict {
-<<<<<<< HEAD
-        Dict::wrap(self._ref, self)
-=======
         Dict::wrap(self.get_ref(), self)
->>>>>>> b54e79d8
     }
     pub fn count(&self) -> u32 {
         self.as_dict().count()
@@ -467,24 +348,15 @@
 
 impl FleeceReference for MutableDict {
     fn _fleece_ref(&self) -> FLValue {
-<<<<<<< HEAD
-        self._ref as FLValue
-=======
         self.get_ref() as FLValue
->>>>>>> b54e79d8
     }
 }
 
 impl Clone for MutableDict {
     fn clone(&self) -> Self {
         unsafe {
-<<<<<<< HEAD
-            MutableDict {
-                _ref: FLValue_Retain(self._ref as FLValue) as FLMutableDict,
-=======
             Self {
                 cbl_ref: FLValue_Retain(self.get_ref() as FLValue) as FLMutableDict,
->>>>>>> b54e79d8
             }
         }
     }
@@ -493,25 +365,15 @@
 impl Drop for MutableDict {
     fn drop(&mut self) {
         unsafe {
-<<<<<<< HEAD
-            FLValue_Release(self._ref as FLValue);
-=======
             FLValue_Release(self.get_ref() as FLValue);
->>>>>>> b54e79d8
         }
     }
 }
 
 impl Default for MutableDict {
-<<<<<<< HEAD
-    fn default() -> MutableDict {
-        MutableDict {
-            _ref: ptr::null_mut(),
-=======
     fn default() -> Self {
         Self {
             cbl_ref: ptr::null_mut(),
->>>>>>> b54e79d8
         }
     }
 }
@@ -527,11 +389,7 @@
 impl std::ops::Not for MutableDict {
     type Output = bool;
     fn not(self) -> bool {
-<<<<<<< HEAD
-        self._ref.is_null()
-=======
         self.get_ref().is_null()
->>>>>>> b54e79d8
     }
 }
 
@@ -561,11 +419,7 @@
 impl<'d> Dict<'d> {
     pub fn as_mutable(self) -> Option<MutableDict> {
         unsafe {
-<<<<<<< HEAD
-            let md = FLDict_AsMutable(self._ref);
-=======
             let md = FLDict_AsMutable(self.get_ref());
->>>>>>> b54e79d8
             if md.is_null() {
                 None
             } else {
@@ -584,10 +438,6 @@
 /** A reference to an element of a MutableArray or MutableDict,
 for the sole purpose of storing a value in it. */
 pub struct Slot<'s> {
-<<<<<<< HEAD
-    pub(crate) _ref: FLSlot,
-    _owner: PhantomData<&'s mut MutableDict>,
-=======
     pub(crate) cbl_ref: FLSlot,
     owner: PhantomData<&'s mut MutableDict>,
 }
@@ -597,24 +447,15 @@
     fn get_ref(&self) -> Self::Output {
         self.cbl_ref
     }
->>>>>>> b54e79d8
 }
 
 impl<'s> Slot<'s> {
     pub fn put_null(self) {
-<<<<<<< HEAD
-        unsafe { FLSlot_SetNull(self._ref) }
-    }
-
-    pub fn put_bool(self, value: bool) {
-        unsafe { FLSlot_SetBool(self._ref, value) }
-=======
         unsafe { FLSlot_SetNull(self.get_ref()) }
     }
 
     pub fn put_bool(self, value: bool) {
         unsafe { FLSlot_SetBool(self.get_ref(), value) }
->>>>>>> b54e79d8
     }
 
     pub fn put_i64<INT: Into<i64>>(self, value: INT) {
@@ -626,17 +467,6 @@
     }
 
     pub fn put_string<STR: AsRef<str>>(self, value: STR) {
-<<<<<<< HEAD
-        unsafe { FLSlot_SetString(self._ref, as_slice(value.as_ref())._ref) }
-    }
-
-    pub fn put_data<DATA: AsRef<[u8]>>(self, value: DATA) {
-        unsafe { FLSlot_SetString(self._ref, bytes_as_slice(value.as_ref())._ref) }
-    }
-
-    pub fn put_value<VALUE: FleeceReference>(self, value: &VALUE) {
-        unsafe { FLSlot_SetValue(self._ref, value._fleece_ref()) }
-=======
         unsafe { FLSlot_SetString(self.get_ref(), from_str(value.as_ref()).get_ref()) }
     }
 
@@ -646,7 +476,6 @@
 
     pub fn put_value<VALUE: FleeceReference>(self, value: &VALUE) {
         unsafe { FLSlot_SetValue(self.get_ref(), value._fleece_ref()) }
->>>>>>> b54e79d8
     }
 
     pub fn put_encrypt(self, value: &encryptable::Encryptable) {
