--- conflicted
+++ resolved
@@ -16,14 +16,13 @@
 //
 
 use crate::{
-    CblRef, Listener, ListenerToken, check_error, release, retain,
+    CblRef, Listener, ListenerToken, check_error, release, retain, Error, CouchbaseLiteError,
     slice::from_str,
     error::{Result, check_bool, failure},
     c_api::{
         CBLDatabase, CBLDatabaseConfiguration, CBLDatabaseConfiguration_Default,
         CBLDatabase_AddChangeListener, CBLDatabase_BeginTransaction,
         CBLDatabase_BufferNotifications, CBLDatabase_ChangeEncryptionKey, CBLDatabase_Close,
-<<<<<<< HEAD
         CBLDatabase_Collection, CBLDatabase_CollectionNames, CBLDatabase_Count,
         CBLDatabase_CreateCollection, CBLDatabase_DefaultCollection, CBLDatabase_DefaultScope,
         CBLDatabase_Delete, CBLDatabase_DeleteCollection, CBLDatabase_EndTransaction,
@@ -32,20 +31,11 @@
         CBLError, CBL_DatabaseExists, CBL_DeleteDatabase, CBLEncryptionKey_FromPassword, FLString,
         kCBLMaintenanceTypeCompact, kCBLEncryptionNone, kCBLMaintenanceTypeFullOptimize,
         kCBLMaintenanceTypeIntegrityCheck, kCBLMaintenanceTypeOptimize, kCBLMaintenanceTypeReindex,
+        CBL_CopyDatabase,
     },
     collection::Collection,
     fleece_mutable::MutableArray,
     scope::Scope,
-=======
-        CBLDatabase_Count, CBLDatabase_Delete, CBLDatabase_EndTransaction, CBLDatabase_Name,
-        CBLDatabase_Open, CBLDatabase_Path, CBLDatabase_PerformMaintenance,
-        CBLDatabase_SendNotifications, CBLEncryptionKey, CBLError, CBL_DatabaseExists,
-        CBL_DeleteDatabase, CBLEncryptionKey_FromPassword, FLString, kCBLMaintenanceTypeCompact,
-        kCBLEncryptionNone, kCBLMaintenanceTypeFullOptimize, kCBLMaintenanceTypeIntegrityCheck,
-        kCBLMaintenanceTypeOptimize, kCBLMaintenanceTypeReindex, CBL_CopyDatabase,
-    },
-    Listener, check_error, Error, CouchbaseLiteError,
->>>>>>> bafa9956
 };
 use std::path::{Path, PathBuf};
 use std::ptr;
