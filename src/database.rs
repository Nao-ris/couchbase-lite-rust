--- conflicted
+++ resolved
@@ -15,14 +15,6 @@
 // limitations under the License.
 //
 
-<<<<<<< HEAD
-use super::c_api::*;
-use super::error::*;
-use super::slice::*;
-use super::*;
-
-use std::path::*;
-=======
 use crate::{
     CblRef, ListenerToken, release, retain,
     slice::from_str,
@@ -40,7 +32,6 @@
 };
 
 use std::path::{Path, PathBuf};
->>>>>>> b54e79d8
 use std::ptr;
 
 /** Database configuration options. */
@@ -101,18 +92,6 @@
     cbl_ref: *mut CBLDatabase,
 }
 
-<<<<<<< HEAD
-impl Database {
-    //////// CONSTRUCTORS:
-
-    pub(crate) fn retain(_ref: *mut CBLDatabase) -> Database {
-        Database {
-            _ref: unsafe { retain(_ref) },
-        }
-    }
-    pub(crate) fn wrap(_ref: *mut CBLDatabase) -> Database {
-        Database { _ref }
-=======
 impl CblRef for Database {
     type Output = *mut CBLDatabase;
     fn get_ref(&self) -> Self::Output {
@@ -126,7 +105,6 @@
         Self {
             cbl_ref: unsafe { retain(cbl_ref) },
         }
->>>>>>> b54e79d8
     }
 
     pub(crate) const fn wrap(cbl_ref: *mut CBLDatabase) -> Self {
@@ -138,19 +116,6 @@
 
     It's OK to open the same database file multiple times. Each `Database` instance is
     independent of the others (and must be separately closed and released.) */
-<<<<<<< HEAD
-    pub fn open(name: &str, config: Option<DatabaseConfiguration>) -> Result<Database> {
-        unsafe {
-            if let Some(cfg) = config {
-                let mut c_config: CBLDatabaseConfiguration = CBLDatabaseConfiguration_Default();
-                c_config.directory = as_slice(cfg.directory.to_str().unwrap())._ref;
-                if let Some(encryption_key) = cfg.encryption_key.as_ref() {
-                    c_config.encryptionKey = *encryption_key;
-                }
-                Database::_open(name, &c_config)
-            } else {
-                Database::_open(name, ptr::null())
-=======
     pub fn open(name: &str, config: Option<DatabaseConfiguration>) -> Result<Self> {
         unsafe {
             if let Some(cfg) = config {
@@ -160,21 +125,11 @@
                     c_config.encryptionKey = *encryption_key;
                 }
                 return Self::_open(name, &c_config);
->>>>>>> b54e79d8
             }
             Self::_open(name, ptr::null())
         }
     }
 
-<<<<<<< HEAD
-    unsafe fn _open(name: &str, config_ptr: *const CBLDatabaseConfiguration) -> Result<Database> {
-        let mut err = CBLError::default();
-        let db_ref = CBLDatabase_Open(as_slice(name)._ref, config_ptr, &mut err);
-        if db_ref.is_null() {
-            return failure(err);
-        }
-        Ok(Database::wrap(db_ref))
-=======
     unsafe fn _open(name: &str, config_ptr: *const CBLDatabaseConfiguration) -> Result<Self> {
         let mut err = CBLError::default();
         let db_ref = CBLDatabase_Open(from_str(name).get_ref(), config_ptr, &mut err);
@@ -182,7 +137,6 @@
             return failure(err);
         }
         Ok(Self::wrap(db_ref))
->>>>>>> b54e79d8
     }
 
     //////// OTHER STATIC METHODS:
@@ -190,17 +144,10 @@
     /** Returns true if a database with the given name exists in the given directory. */
     pub fn exists<P: AsRef<Path>>(name: &str, in_directory: P) -> bool {
         unsafe {
-<<<<<<< HEAD
-            return CBL_DatabaseExists(
-                as_slice(name)._ref,
-                as_slice(in_directory.as_ref().to_str().unwrap())._ref,
-            );
-=======
             CBL_DatabaseExists(
                 from_str(name).get_ref(),
                 from_str(in_directory.as_ref().to_str().unwrap()).get_ref(),
             )
->>>>>>> b54e79d8
         }
     }
 
@@ -209,13 +156,8 @@
         unsafe {
             let mut error = CBLError::default();
             if CBL_DeleteDatabase(
-<<<<<<< HEAD
-                as_slice(name)._ref,
-                as_slice(in_directory.as_ref().to_str().unwrap())._ref,
-=======
                 from_str(name).get_ref(),
                 from_str(in_directory.as_ref().to_str().unwrap()).get_ref(),
->>>>>>> b54e79d8
                 &mut error,
             ) {
                 Ok(true)
@@ -238,13 +180,9 @@
     /** Compacts a database file, freeing up unused disk space. */
     pub fn perform_maintenance(&mut self, of_type: MaintenanceType) -> Result<()> {
         unsafe {
-<<<<<<< HEAD
-            check_bool(|error| CBLDatabase_PerformMaintenance(self._ref, of_type as u32, error))
-=======
             check_bool(|error| {
                 CBLDatabase_PerformMaintenance(self.get_ref(), of_type as u32, error)
             })
->>>>>>> b54e79d8
         }
     }
 
@@ -253,12 +191,6 @@
     - Changes will not be visible to other Database instances on the same database until
            the transaction ends.
     - Transactions can nest. Changes are not committed until the outer one ends. */
-<<<<<<< HEAD
-    pub fn in_transaction<T>(&mut self, callback: fn(&mut Database) -> Result<T>) -> Result<T> {
-        let mut err = CBLError::default();
-        unsafe {
-            if !CBLDatabase_BeginTransaction(self._ref, &mut err) {
-=======
     pub fn in_transaction<T, F>(&mut self, callback: F) -> Result<T>
     where
         F: Fn(&mut Self) -> Result<T>,
@@ -266,17 +198,12 @@
         let mut err = CBLError::default();
         unsafe {
             if !CBLDatabase_BeginTransaction(self.get_ref(), &mut err) {
->>>>>>> b54e79d8
                 return failure(err);
             }
         }
         let result = callback(self);
         unsafe {
-<<<<<<< HEAD
-            if !CBLDatabase_EndTransaction(self._ref, result.is_ok(), &mut err) {
-=======
             if !CBLDatabase_EndTransaction(self.get_ref(), result.is_ok(), &mut err) {
->>>>>>> b54e79d8
                 return failure(err);
             }
         }
@@ -292,20 +219,12 @@
 
     /** Returns the database's full filesystem path. */
     pub fn path(&self) -> PathBuf {
-<<<<<<< HEAD
-        unsafe { PathBuf::from(CBLDatabase_Path(self._ref).to_string().unwrap()) }
-=======
         unsafe { PathBuf::from(CBLDatabase_Path(self.get_ref()).to_string().unwrap()) }
->>>>>>> b54e79d8
     }
 
     /** Returns the number of documents in the database. */
     pub fn count(&self) -> u64 {
-<<<<<<< HEAD
-        unsafe { CBLDatabase_Count(self._ref) }
-=======
         unsafe { CBLDatabase_Count(self.get_ref()) }
->>>>>>> b54e79d8
     }
 
     //////// NOTIFICATIONS:
@@ -315,25 +234,15 @@
     if you want the callback to keep working. */
     pub fn add_listener(&mut self, listener: ChangeListener) -> ListenerToken {
         unsafe {
-<<<<<<< HEAD
             let callback: Box<ChangeListener> = Box::new(Box::new(listener));
 
             ListenerToken {
-                _ref: CBLDatabase_AddChangeListener(
-                    self._ref,
+                cbl_ref: CBLDatabase_AddChangeListener(
+                    self.cbl_ref,
                     Some(c_database_change_listener),
                     Box::into_raw(callback) as *mut _,
                 ),
             }
-=======
-            let callback = listener as *mut std::ffi::c_void;
-
-            ListenerToken::new(CBLDatabase_AddChangeListener(
-                self.get_ref(),
-                Some(c_database_change_listener),
-                callback,
-            ))
->>>>>>> b54e79d8
         }
     }
 
@@ -343,17 +252,10 @@
     `send_notifications` when you're ready. */
     pub fn buffer_notifications(&self, callback: BufferNotifications) {
         unsafe {
-<<<<<<< HEAD
-            let callback: *mut ::std::os::raw::c_void = callback as *mut std::ffi::c_void;
-
-            CBLDatabase_BufferNotifications(
-                self._ref,
-=======
             let callback = callback as *mut std::ffi::c_void;
 
             CBLDatabase_BufferNotifications(
                 self.get_ref(),
->>>>>>> b54e79d8
                 Some(c_database_buffer_notifications),
                 callback,
             );
@@ -371,11 +273,7 @@
 
 impl Drop for Database {
     fn drop(&mut self) {
-<<<<<<< HEAD
-        unsafe { release(self._ref) }
-=======
         unsafe { release(self.get_ref()) }
->>>>>>> b54e79d8
     }
 }
 
