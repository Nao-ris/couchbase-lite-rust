// Couchbase Lite database API
//
// Copyright (c) 2020 Couchbase, Inc All rights reserved.
//
// Licensed under the Apache License, Version 2.0 (the "License");
// you may not use this file except in compliance with the License.
// You may obtain a copy of the License at
//
// http://www.apache.org/licenses/LICENSE-2.0
//
// Unless required by applicable law or agreed to in writing, software
// distributed under the License is distributed on an "AS IS" BASIS,
// WITHOUT WARRANTIES OR CONDITIONS OF ANY KIND, either express or implied.
// See the License for the specific language governing permissions and
// limitations under the License.
//

use super::c_api::*;
use super::error::*;
use super::slice::*;
use super::*;

use std::path::*;
use std::ptr;

/** Database configuration options. */
pub struct DatabaseConfiguration<'a> {
    pub directory: &'a std::path::Path,
    pub encryption_key: *mut CBLEncryptionKey,
}

enum_from_primitive! {
    /** Conflict-handling options when saving or deleting a document. */
    #[derive(Debug, Clone, Copy, PartialEq)]
    pub enum MaintenanceType {
        Compact         = kCBLMaintenanceTypeCompact as isize,
        Reindex         = kCBLMaintenanceTypeReindex as isize,
        IntegrityCheck  = kCBLMaintenanceTypeIntegrityCheck as isize,
        Optimize        = kCBLMaintenanceTypeOptimize as isize,
        FullOptimize    = kCBLMaintenanceTypeFullOptimize as isize,
    }
}

<<<<<<< HEAD
=======
/** A database change listener callback, invoked after one or more documents are changed on disk. */
>>>>>>> d4ce62df
type ChangeListener = fn(db: &Database, doc_ids: Vec<String>);
#[no_mangle]
unsafe extern "C" fn c_database_change_listener(
    context: *mut ::std::os::raw::c_void,
    db: *const CBLDatabase,
    num_docs: ::std::os::raw::c_uint,
    c_doc_ids: *mut FLString,
) {
    let callback: ChangeListener = std::mem::transmute(context);

    let database = Database::retain(db as *mut CBLDatabase);

    let doc_ids = std::slice::from_raw_parts(c_doc_ids, num_docs as usize)
        .iter()
        .filter_map(|doc_id| doc_id.to_string())
        .collect();

    callback(&database, doc_ids);
}

/** Callback indicating that the database (or an object belonging to it) is ready to call one or more listeners. */
type BufferNotifications = fn(db: &Database);
#[no_mangle]
unsafe extern "C" fn c_database_buffer_notifications(
    context: *mut ::std::os::raw::c_void,
    db: *mut CBLDatabase,
) {
    let callback: BufferNotifications = std::mem::transmute(context);

    let database = Database::retain(db as *mut CBLDatabase);

    callback(&database);
}

/** A connection to an open database. */
#[derive(Debug, PartialEq, Eq)]
pub struct Database {
    _ref: *mut CBLDatabase,
}

impl Database {
    //////// CONSTRUCTORS:

    pub(crate) fn retain(_ref: *mut CBLDatabase) -> Database {
        Database {
            _ref: unsafe { retain(_ref) },
        }
    }
    pub(crate) fn wrap(_ref: *mut CBLDatabase) -> Database {
        Database { _ref: _ref }
    }
    pub(crate) fn get_ref(&self) -> *mut CBLDatabase {
        self._ref
    }

    /** Opens a database, or creates it if it doesn't exist yet, returning a new `Database`
    instance.

    It's OK to open the same database file multiple times. Each `Database` instance is
    independent of the others (and must be separately closed and released.) */
    pub fn open(name: &str, config: Option<DatabaseConfiguration>) -> Result<Database> {
        unsafe {
            if let Some(cfg) = config {
                let mut c_config: CBLDatabaseConfiguration = CBLDatabaseConfiguration_Default();
                c_config.directory = as_slice(cfg.directory.to_str().unwrap())._ref;
                if let Some(encryption_key) = cfg.encryption_key.as_ref() {
                    c_config.encryptionKey = *encryption_key;
                }
                return Database::_open(name, &c_config);
            } else {
                return Database::_open(name, ptr::null());
            }
        }
    }

    unsafe fn _open(name: &str, config_ptr: *const CBLDatabaseConfiguration) -> Result<Database> {
        let mut err = CBLError::default();
        let db_ref = CBLDatabase_Open(as_slice(name)._ref, config_ptr, &mut err);
        if db_ref.is_null() {
            return failure(err);
        }
        return Ok(Database::wrap(db_ref));
    }

    //////// OTHER STATIC METHODS:

    /** Returns true if a database with the given name exists in the given directory. */
    pub fn exists<P: AsRef<Path>>(name: &str, in_directory: P) -> bool {
        unsafe {
            return CBL_DatabaseExists(
                as_slice(name)._ref,
                as_slice(in_directory.as_ref().to_str().unwrap())._ref,
            );
        }
    }

    /** Deletes a database file. If the database file is open, an error is returned. */
    pub fn delete_file<P: AsRef<Path>>(name: &str, in_directory: P) -> Result<bool> {
        unsafe {
            let mut error = CBLError::default();
            if CBL_DeleteDatabase(
                as_slice(name)._ref,
                as_slice(in_directory.as_ref().to_str().unwrap())._ref,
                &mut error,
            ) {
                return Ok(true);
            } else if !error {
                return Ok(false);
            } else {
                return failure(error);
            }
        }
    }

    //////// OPERATIONS:

    /** Closes and deletes a database. If there are any other connections to the database,
    an error is returned. */
    pub fn delete(self) -> Result<()> {
        unsafe { check_bool(|error| CBLDatabase_Delete(self._ref, error)) }
    }

    /** Compacts a database file, freeing up unused disk space. */
    pub fn perform_maintenance(&mut self, of_type: MaintenanceType) -> Result<()> {
        unsafe {
            return check_bool(|error| {
                CBLDatabase_PerformMaintenance(self._ref, of_type as u32, error)
            });
        }
    }

    /** Invokes the callback within a database transaction
    - Multiple writes are _much_ faster when grouped in a transaction.
    - Changes will not be visible to other Database instances on the same database until
           the transaction ends.
    - Transactions can nest. Changes are not committed until the outer one ends. */
    pub fn in_transaction<T>(&mut self, callback: fn(&mut Database) -> Result<T>) -> Result<T> {
        let mut err = CBLError::default();
        unsafe {
            if !CBLDatabase_BeginTransaction(self._ref, &mut err) {
                return failure(err);
            }
        }
        let result = callback(self);
        unsafe {
            if !CBLDatabase_EndTransaction(self._ref, result.is_ok(), &mut err) {
                return failure(err);
            }
        }
        return result;
    }

    //////// ACCESSORS:

    /** Returns the database's name. */
    pub fn name(&self) -> &str {
        unsafe {
            return CBLDatabase_Name(self._ref).as_str().unwrap();
        }
    }

    /** Returns the database's full filesystem path. */
    pub fn path(&self) -> PathBuf {
        unsafe {
            return PathBuf::from(CBLDatabase_Path(self._ref).to_string().unwrap());
        }
    }

    /** Returns the number of documents in the database. */
    pub fn count(&self) -> u64 {
        unsafe {
            return CBLDatabase_Count(self._ref);
        }
    }

    //////// NOTIFICATIONS:

    /** Registers a database change listener function. It will be called after one or more
    documents are changed on disk. Remember to keep the reference to the ChangeListener
    if you want the callback to keep working. */
    pub fn add_listener(&mut self, listener: ChangeListener) -> ListenerToken {
        unsafe {
            let callback: *mut ::std::os::raw::c_void = std::mem::transmute(listener);

            ListenerToken {
                _ref: CBLDatabase_AddChangeListener(
                    self._ref,
                    Some(c_database_change_listener),
                    callback,
                ),
            }
        }
    }

    /** Switches the database to buffered-notification mode. Notifications for objects belonging
    to this database (documents, queries, replicators, and of course the database) will not be
    called immediately; your callback function will be called instead. You can then call
    `send_notifications` when you're ready. */
    pub fn buffer_notifications(&self, callback: BufferNotifications) {
        unsafe {
            let callback: *mut ::std::os::raw::c_void = std::mem::transmute(callback);

            CBLDatabase_BufferNotifications(
                self._ref,
                Some(c_database_buffer_notifications),
                callback,
            );
        }
    }

    /** Immediately issues all pending notifications for this database, by calling their listener
    callbacks. (Only useful after `buffer_notifications` has been called.) */
    pub fn send_notifications(&self) {
        unsafe {
            CBLDatabase_SendNotifications(self._ref);
        }
    }
}

impl Drop for Database {
    fn drop(&mut self) {
        unsafe { release(self._ref) }
    }
}

impl Clone for Database {
    fn clone(&self) -> Self {
        Database::retain(self._ref)
    }
}<|MERGE_RESOLUTION|>--- conflicted
+++ resolved
@@ -41,10 +41,7 @@
     }
 }
 
-<<<<<<< HEAD
-=======
 /** A database change listener callback, invoked after one or more documents are changed on disk. */
->>>>>>> d4ce62df
 type ChangeListener = fn(db: &Database, doc_ids: Vec<String>);
 #[no_mangle]
 unsafe extern "C" fn c_database_change_listener(
