--- conflicted
+++ resolved
@@ -106,13 +106,6 @@
         unsafe {
             if let Some(cfg) = config {
                 let mut c_config: CBLDatabaseConfiguration = CBLDatabaseConfiguration_Default();
-<<<<<<< HEAD
-                c_config.directory = as_slice(cfg.directory.to_str().unwrap())._ref;
-                if let Some(encryption_key) = cfg.encryption_key.as_ref() {
-                    c_config.encryptionKey = *encryption_key;
-                }
-                return Database::_open(name, &c_config);
-=======
                 c_config.directory = as_slice(cfg.directory.to_str().unwrap());
                 if let Some(encryption_key) = cfg.encryption_key.as_ref() {
                     c_config.encryptionKey = *encryption_key;
@@ -120,7 +113,6 @@
                 Database::_open(name, &c_config)
             } else {
                 Database::_open(name, ptr::null())
->>>>>>> c8d2b7e6
             }
             Database::_open(name, ptr::null())
         }
@@ -140,17 +132,10 @@
     /** Returns true if a database with the given name exists in the given directory. */
     pub fn exists<P: AsRef<Path>>(name: &str, in_directory: P) -> bool {
         unsafe {
-<<<<<<< HEAD
-            CBL_DatabaseExists(
-                as_slice(name)._ref,
-                as_slice(in_directory.as_ref().to_str().unwrap())._ref,
-            )
-=======
             return CBL_DatabaseExists(
                 as_slice(name),
                 as_slice(in_directory.as_ref().to_str().unwrap()),
             );
->>>>>>> c8d2b7e6
         }
     }
 
@@ -159,13 +144,8 @@
         unsafe {
             let mut error = CBLError::default();
             if CBL_DeleteDatabase(
-<<<<<<< HEAD
-                as_slice(name)._ref,
-                as_slice(in_directory.as_ref().to_str().unwrap())._ref,
-=======
                 as_slice(name),
                 as_slice(in_directory.as_ref().to_str().unwrap()),
->>>>>>> c8d2b7e6
                 &mut error,
             ) {
                 Ok(true)
@@ -188,13 +168,9 @@
     /** Compacts a database file, freeing up unused disk space. */
     pub fn perform_maintenance(&mut self, of_type: MaintenanceType) -> Result<()> {
         unsafe {
-<<<<<<< HEAD
-            check_bool(|error| CBLDatabase_PerformMaintenance(self._ref, of_type as u32, error))
-=======
             check_bool(|error| {
                 CBLDatabase_PerformMaintenance(self._ref, of_type as u32, error)
             })
->>>>>>> c8d2b7e6
         }
     }
 
@@ -228,24 +204,16 @@
 
     /** Returns the database's full filesystem path. */
     pub fn path(&self) -> PathBuf {
-<<<<<<< HEAD
-        unsafe { PathBuf::from(CBLDatabase_Path(self._ref).to_string().unwrap()) }
-=======
         unsafe {
             PathBuf::from(CBLDatabase_Path(self._ref).to_string().unwrap())
         }
->>>>>>> c8d2b7e6
     }
 
     /** Returns the number of documents in the database. */
     pub fn count(&self) -> u64 {
-<<<<<<< HEAD
-        unsafe { CBLDatabase_Count(self._ref) }
-=======
         unsafe {
             CBLDatabase_Count(self._ref)
         }
->>>>>>> c8d2b7e6
     }
 
     //////// NOTIFICATIONS:
@@ -255,11 +223,7 @@
     if you want the callback to keep working. */
     pub fn add_listener(&mut self, listener: ChangeListener) -> ListenerToken {
         unsafe {
-<<<<<<< HEAD
-            let callback = listener as *mut std::ffi::c_void;
-=======
             let callback: *mut ::std::os::raw::c_void = listener as *mut std::ffi::c_void;
->>>>>>> c8d2b7e6
 
             ListenerToken {
                 _ref: CBLDatabase_AddChangeListener(
@@ -277,11 +241,7 @@
     `send_notifications` when you're ready. */
     pub fn buffer_notifications(&self, callback: BufferNotifications) {
         unsafe {
-<<<<<<< HEAD
-            let callback = callback as *mut std::ffi::c_void;
-=======
             let callback: *mut ::std::os::raw::c_void = callback as *mut std::ffi::c_void;
->>>>>>> c8d2b7e6
 
             CBLDatabase_BufferNotifications(
                 self._ref,
