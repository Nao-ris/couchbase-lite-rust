// Couchbase Lite database API
//
// Copyright (c) 2020 Couchbase, Inc All rights reserved.
//
// Licensed under the Apache License, Version 2.0 (the "License");
// you may not use this file except in compliance with the License.
// You may obtain a copy of the License at
//
// http://www.apache.org/licenses/LICENSE-2.0
//
// Unless required by applicable law or agreed to in writing, software
// distributed under the License is distributed on an "AS IS" BASIS,
// WITHOUT WARRANTIES OR CONDITIONS OF ANY KIND, either express or implied.
// See the License for the specific language governing permissions and
// limitations under the License.
//

use super::c_api::*;
use super::error::*;
use super::slice::*;
use super::*;

use std::path::*;
use std::ptr;

/** Database configuration options. */
pub struct DatabaseConfiguration<'a> {
    pub directory: &'a std::path::Path,
    pub encryption_key: *mut CBLEncryptionKey,
}

enum_from_primitive! {
<<<<<<< HEAD
    #[derive(Debug, Clone, Copy, PartialEq, Eq)]
=======
    /** Conflict-handling options when saving or deleting a document. */
    #[derive(Debug, Clone, Copy, PartialEq)]
>>>>>>> 0fa59675
    pub enum MaintenanceType {
        Compact         = kCBLMaintenanceTypeCompact as isize,
        Reindex         = kCBLMaintenanceTypeReindex as isize,
        IntegrityCheck  = kCBLMaintenanceTypeIntegrityCheck as isize,
        Optimize        = kCBLMaintenanceTypeOptimize as isize,
        FullOptimize    = kCBLMaintenanceTypeFullOptimize as isize,
    }
}

/** A database change listener callback, invoked after one or more documents are changed on disk. */
type ChangeListener = fn(db: &Database, doc_ids: Vec<String>);
#[no_mangle]
unsafe extern "C" fn c_database_change_listener(
    context: *mut ::std::os::raw::c_void,
    db: *const CBLDatabase,
    num_docs: ::std::os::raw::c_uint,
    c_doc_ids: *mut FLString,
) {
    let callback: ChangeListener = std::mem::transmute(context);

    let database = Database::retain(db as *mut CBLDatabase);

    let doc_ids = std::slice::from_raw_parts(c_doc_ids, num_docs as usize)
        .iter()
        .filter_map(|doc_id| doc_id.to_string())
        .collect();

    callback(&database, doc_ids);
}

/** Callback indicating that the database (or an object belonging to it) is ready to call one or more listeners. */
type BufferNotifications = fn(db: &Database);
#[no_mangle]
unsafe extern "C" fn c_database_buffer_notifications(
    context: *mut ::std::os::raw::c_void,
    db: *mut CBLDatabase,
) {
    let callback: BufferNotifications = std::mem::transmute(context);

    let database = Database::retain(db as *mut CBLDatabase);

    callback(&database);
}

/** A connection to an open database. */
#[derive(Debug, PartialEq, Eq)]
pub struct Database {
    _ref: *mut CBLDatabase,
}

impl Database {
    //////// CONSTRUCTORS:

    pub(crate) fn retain(_ref: *mut CBLDatabase) -> Database {
        Database {
            _ref: unsafe { retain(_ref) },
        }
    }
    pub(crate) fn wrap(_ref: *mut CBLDatabase) -> Database {
        Database { _ref }
    }
    pub(crate) fn get_ref(&self) -> *mut CBLDatabase {
        self._ref
    }

    /** Opens a database, or creates it if it doesn't exist yet, returning a new `Database`
    instance.

    It's OK to open the same database file multiple times. Each `Database` instance is
    independent of the others (and must be separately closed and released.) */
    pub fn open(name: &str, config: Option<DatabaseConfiguration>) -> Result<Database> {
        unsafe {
            if let Some(cfg) = config {
                let mut c_config: CBLDatabaseConfiguration = CBLDatabaseConfiguration_Default();
                c_config.directory = as_slice(cfg.directory.to_str().unwrap())._ref;
                if let Some(encryption_key) = cfg.encryption_key.as_ref() {
                    c_config.encryptionKey = *encryption_key;
                }
                Database::_open(name, &c_config)
            } else {
                Database::_open(name, ptr::null())
            }
        }
    }

    unsafe fn _open(name: &str, config_ptr: *const CBLDatabaseConfiguration) -> Result<Database> {
        let mut err = CBLError::default();
        let db_ref = CBLDatabase_Open(as_slice(name)._ref, config_ptr, &mut err);
        if db_ref.is_null() {
            return failure(err);
        }
        Ok(Database::wrap(db_ref))
    }

    //////// OTHER STATIC METHODS:

    /** Returns true if a database with the given name exists in the given directory. */
    pub fn exists<P: AsRef<Path>>(name: &str, in_directory: P) -> bool {
        unsafe {
            return CBL_DatabaseExists(
                as_slice(name)._ref,
                as_slice(in_directory.as_ref().to_str().unwrap())._ref,
            );
        }
    }

    /** Deletes a database file. If the database file is open, an error is returned. */
    pub fn delete_file<P: AsRef<Path>>(name: &str, in_directory: P) -> Result<bool> {
        unsafe {
            let mut error = CBLError::default();
            if CBL_DeleteDatabase(
                as_slice(name)._ref,
                as_slice(in_directory.as_ref().to_str().unwrap())._ref,
                &mut error,
            ) {
                Ok(true)
            } else if !error {
                Ok(false)
            } else {
                failure(error)
            }
        }
    }

    //////// OPERATIONS:

    /** Closes and deletes a database. If there are any other connections to the database,
    an error is returned. */
    pub fn delete(self) -> Result<()> {
        unsafe { check_bool(|error| CBLDatabase_Delete(self._ref, error)) }
    }

    /** Compacts a database file, freeing up unused disk space. */
    pub fn perform_maintenance(&mut self, of_type: MaintenanceType) -> Result<()> {
        unsafe {
            check_bool(|error| {
                CBLDatabase_PerformMaintenance(self._ref, of_type as u32, error)
            })
        }
    }

    /** Invokes the callback within a database transaction
    - Multiple writes are _much_ faster when grouped in a transaction.
    - Changes will not be visible to other Database instances on the same database until
           the transaction ends.
    - Transactions can nest. Changes are not committed until the outer one ends. */
    pub fn in_transaction<T>(&mut self, callback: fn(&mut Database) -> Result<T>) -> Result<T> {
        let mut err = CBLError::default();
        unsafe {
            if !CBLDatabase_BeginTransaction(self._ref, &mut err) {
                return failure(err);
            }
        }
        let result = callback(self);
        unsafe {
            if !CBLDatabase_EndTransaction(self._ref, result.is_ok(), &mut err) {
                return failure(err);
            }
        }
        result
    }

    //////// ACCESSORS:

    /** Returns the database's name. */
    pub fn name(&self) -> &str {
        unsafe {
            return CBLDatabase_Name(self._ref).as_str().unwrap();
        }
    }

    /** Returns the database's full filesystem path. */
    pub fn path(&self) -> PathBuf {
        unsafe {
            PathBuf::from(CBLDatabase_Path(self._ref).to_string().unwrap())
        }
    }

    /** Returns the number of documents in the database. */
    pub fn count(&self) -> u64 {
        unsafe {
            CBLDatabase_Count(self._ref)
        }
    }

    //////// NOTIFICATIONS:

    /** Registers a database change listener function. It will be called after one or more
    documents are changed on disk. Remember to keep the reference to the ChangeListener
    if you want the callback to keep working. */
    pub fn add_listener(&mut self, listener: ChangeListener) -> ListenerToken {
        unsafe {
            let callback: *mut ::std::os::raw::c_void = listener as *mut std::ffi::c_void;

            ListenerToken {
                _ref: CBLDatabase_AddChangeListener(
                    self._ref,
                    Some(c_database_change_listener),
                    callback,
                ),
            }
        }
    }

    /** Switches the database to buffered-notification mode. Notifications for objects belonging
    to this database (documents, queries, replicators, and of course the database) will not be
    called immediately; your callback function will be called instead. You can then call
    `send_notifications` when you're ready. */
    pub fn buffer_notifications(&self, callback: BufferNotifications) {
        unsafe {
            let callback: *mut ::std::os::raw::c_void = callback as *mut std::ffi::c_void;

            CBLDatabase_BufferNotifications(
                self._ref,
                Some(c_database_buffer_notifications),
                callback,
            );
        }
    }

    /** Immediately issues all pending notifications for this database, by calling their listener
    callbacks. (Only useful after `buffer_notifications` has been called.) */
    pub fn send_notifications(&self) {
        unsafe {
            CBLDatabase_SendNotifications(self._ref);
        }
    }
}

impl Drop for Database {
    fn drop(&mut self) {
        unsafe { release(self._ref) }
    }
}

impl Clone for Database {
    fn clone(&self) -> Self {
        Database::retain(self._ref)
    }
}<|MERGE_RESOLUTION|>--- conflicted
+++ resolved
@@ -30,12 +30,7 @@
 }
 
 enum_from_primitive! {
-<<<<<<< HEAD
     #[derive(Debug, Clone, Copy, PartialEq, Eq)]
-=======
-    /** Conflict-handling options when saving or deleting a document. */
-    #[derive(Debug, Clone, Copy, PartialEq)]
->>>>>>> 0fa59675
     pub enum MaintenanceType {
         Compact         = kCBLMaintenanceTypeCompact as isize,
         Reindex         = kCBLMaintenanceTypeReindex as isize,
@@ -171,9 +166,7 @@
     /** Compacts a database file, freeing up unused disk space. */
     pub fn perform_maintenance(&mut self, of_type: MaintenanceType) -> Result<()> {
         unsafe {
-            check_bool(|error| {
-                CBLDatabase_PerformMaintenance(self._ref, of_type as u32, error)
-            })
+            check_bool(|error| CBLDatabase_PerformMaintenance(self._ref, of_type as u32, error))
         }
     }
 
@@ -209,16 +202,12 @@
 
     /** Returns the database's full filesystem path. */
     pub fn path(&self) -> PathBuf {
-        unsafe {
-            PathBuf::from(CBLDatabase_Path(self._ref).to_string().unwrap())
-        }
+        unsafe { PathBuf::from(CBLDatabase_Path(self._ref).to_string().unwrap()) }
     }
 
     /** Returns the number of documents in the database. */
     pub fn count(&self) -> u64 {
-        unsafe {
-            CBLDatabase_Count(self._ref)
-        }
+        unsafe { CBLDatabase_Count(self._ref) }
     }
 
     //////// NOTIFICATIONS:
