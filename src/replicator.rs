// Couchbase Lite replicator API
//
// Copyright (c) 2020 Couchbase, Inc All rights reserved.
//
// Licensed under the Apache License, Version 2.0 (the "License");
// you may not use this file except in compliance with the License.
// You may obtain a copy of the License at
//
// http://www.apache.org/licenses/LICENSE-2.0
//
// Unless required by applicable law or agreed to in writing, software
// distributed under the License is distributed on an "AS IS" BASIS,
// WITHOUT WARRANTIES OR CONDITIONS OF ANY KIND, either express or implied.
// See the License for the specific language governing permissions and
// limitations under the License.
//

#![allow(non_upper_case_globals)]

use slice::as_slice;
use slice::bytes_as_slice;

use std::collections::HashMap;
use std::collections::HashSet;
use std::ptr;

use super::c_api::*;
use super::*;

// WARNING: THIS API IS UNIMPLEMENTED SO FAR

//======== CONFIGURATION

/** Represents the location of a database to replicate with. */
#[derive(Debug, PartialEq, Eq)]
pub struct Endpoint {
    pub(crate) _ref: *mut CBLEndpoint,
}

impl Endpoint {
    pub fn new_with_url(url: String) -> Result<Self> {
        unsafe {
            let mut error = CBLError::default();
            let endpoint: *mut CBLEndpoint =
<<<<<<< HEAD
                CBLEndpoint_CreateWithURL(as_slice(&url)._ref, &mut error as *mut CBLError);

            check_error(&error).and_then(|()| {
                Ok(Self {
                    _ref: retain(endpoint),
                })
            })
=======
                CBLEndpoint_CreateWithURL(as_slice(&url), &mut error as *mut CBLError);

            check_error(&error).map(|()| Self {
                    _ref: retain(endpoint),
                })
>>>>>>> c8d2b7e6
        }
    }

    pub fn new_with_local_db(db: &Database) -> Self {
        unsafe {
            Self {
                _ref: retain(CBLEndpoint_CreateWithLocalDB(db.get_ref())),
            }
        }
    }
}

impl Drop for Endpoint {
    fn drop(&mut self) {
        unsafe {
            release(self._ref);
        }
    }
}

/** An opaque object representing authentication credentials for a remote server. */
#[derive(Debug, PartialEq, Eq)]
pub struct Authenticator {
    pub(crate) _ref: *mut CBLAuthenticator,
}

impl Authenticator {
    pub fn create_password(username: String, password: String) -> Self {
        unsafe {
            Self {
                _ref: retain(CBLAuth_CreatePassword(
<<<<<<< HEAD
                    as_slice(&username)._ref,
                    as_slice(&password)._ref,
=======
                    as_slice(&username),
                    as_slice(&password),
>>>>>>> c8d2b7e6
                )),
            }
        }
    }

    pub fn create_session(session_id: String, cookie_name: String) -> Self {
        unsafe {
            Self {
                _ref: retain(CBLAuth_CreateSession(
<<<<<<< HEAD
                    as_slice(&session_id)._ref,
                    as_slice(&cookie_name)._ref,
=======
                    as_slice(&session_id),
                    as_slice(&cookie_name),
>>>>>>> c8d2b7e6
                )),
            }
        }
    }
}

impl Drop for Authenticator {
    fn drop(&mut self) {
        unsafe {
            release(self._ref);
        }
    }
}

/** Direction of replication: push, pull, or both. */
#[derive(Debug, PartialEq, Eq)]
pub enum ReplicatorType {
    PushAndPull,
    Push,
    Pull,
}

impl From<CBLReplicatorType> for ReplicatorType {
    fn from(repl_type: CBLReplicatorType) -> Self {
        match repl_type as u32 {
            kCBLReplicatorTypePushAndPull => ReplicatorType::PushAndPull,
            kCBLReplicatorTypePush => ReplicatorType::Push,
            kCBLReplicatorTypePull => ReplicatorType::Pull,
            _ => unreachable!(),
        }
    }
}
impl From<ReplicatorType> for CBLReplicatorType {
    fn from(repl_type: ReplicatorType) -> Self {
        match repl_type {
            ReplicatorType::PushAndPull => kCBLReplicatorTypePushAndPull as u8,
            ReplicatorType::Push => kCBLReplicatorTypePush as u8,
            ReplicatorType::Pull => kCBLReplicatorTypePull as u8,
        }
    }
}

/** Types of proxy servers, for CBLProxySettings. */
#[derive(Debug, PartialEq, Eq)]
pub enum ProxyType {
    HTTP,
    HTTPS,
}

impl From<CBLProxyType> for ProxyType {
    fn from(proxy_type: CBLProxyType) -> Self {
        match proxy_type as u32 {
            kCBLProxyHTTP => ProxyType::HTTP,
            kCBLProxyHTTPS => ProxyType::HTTPS,
            _ => unreachable!(),
        }
    }
}
impl From<ProxyType> for CBLProxyType {
    fn from(proxy_type: ProxyType) -> Self {
        match proxy_type {
            ProxyType::HTTP => kCBLProxyHTTP as u8,
            ProxyType::HTTPS => kCBLProxyHTTPS as u8,
        }
    }
}

/** Proxy settings for the replicator. */
#[derive(Debug, PartialEq, Eq)]
pub struct ProxySettings {
    pub proxy_type: ProxyType,    // Type of proxy
    pub hostname: Option<String>, // Proxy server hostname or IP address
    pub port: u16,                // Proxy server port
    pub username: Option<String>, // Username for proxy auth
    pub password: Option<String>, // Password for proxy auth
}

impl From<&CBLProxySettings> for ProxySettings {
    fn from(proxy_settings: &CBLProxySettings) -> Self {
        ProxySettings {
            proxy_type: proxy_settings.type_.into(),
            hostname: unsafe { proxy_settings.hostname.to_string() },
            port: proxy_settings.port,
            username: unsafe { proxy_settings.username.to_string() },
            password: unsafe { proxy_settings.password.to_string() },
        }
    }
}
impl From<ProxySettings> for CBLProxySettings {
    fn from(proxy_settings: ProxySettings) -> Self {
        CBLProxySettings {
            type_: proxy_settings.proxy_type.into(),
            hostname: proxy_settings
                .hostname
<<<<<<< HEAD
                .map(|s| unsafe { FLSlice_Copy(as_slice(&s)._ref).as_slice() })
=======
                .map(|s| unsafe { FLSlice_Copy(as_slice(&s)).as_slice() })
>>>>>>> c8d2b7e6
                .unwrap_or(slice::NULL_SLICE),
            port: proxy_settings.port,
            username: proxy_settings
                .username
<<<<<<< HEAD
                .map(|s| unsafe { FLSlice_Copy(as_slice(&s)._ref).as_slice() })
                .unwrap_or(slice::NULL_SLICE),
            password: proxy_settings
                .password
                .map(|s| unsafe { FLSlice_Copy(as_slice(&s)._ref).as_slice() })
=======
                .map(|s| unsafe { FLSlice_Copy(as_slice(&s)).as_slice() })
                .unwrap_or(slice::NULL_SLICE),
            password: proxy_settings
                .password
                .map(|s| unsafe { FLSlice_Copy(as_slice(&s)).as_slice() })
>>>>>>> c8d2b7e6
                .unwrap_or(slice::NULL_SLICE),
        }
    }
}

/** A callback that can decide whether a particular document should be pushed or pulled. */
pub type ReplicationFilter =
    fn(document: &Document, is_deleted: bool, is_access_removed: bool) -> bool;
#[no_mangle]
unsafe extern "C" fn c_replication_push_filter(
    context: *mut ::std::os::raw::c_void,
    document: *mut CBLDocument,
    flags: CBLDocumentFlags,
) -> bool {
    let repl_conf_context: *const ReplicationConfigurationContext = std::mem::transmute(context);

    let document = Document::retain(document as *mut CBLDocument);

    let (is_deleted, is_access_removed) = read_document_flags(flags);

    (*repl_conf_context)
        .push_filter
        .map(|callback| callback(&document, is_deleted, is_access_removed))
        .unwrap_or(false)
}
unsafe extern "C" fn c_replication_pull_filter(
    context: *mut ::std::os::raw::c_void,
    document: *mut CBLDocument,
    flags: CBLDocumentFlags,
) -> bool {
    let repl_conf_context: *const ReplicationConfigurationContext = std::mem::transmute(context);

    let document = Document::retain(document as *mut CBLDocument);

    let (is_deleted, is_access_removed) = read_document_flags(flags);

    (*repl_conf_context)
        .pull_filter
        .map(|callback| callback(&document, is_deleted, is_access_removed))
        .unwrap_or(false)
}
fn read_document_flags(flags: CBLDocumentFlags) -> (bool, bool) {
    (flags & DELETED != 0, flags & ACCESS_REMOVED != 0)
}

/** Conflict-resolution callback for use in replications. This callback will be invoked
when the replicator finds a newer server-side revision of a document that also has local
changes. The local and remote changes must be resolved before the document can be pushed
to the server. */
pub type ConflictResolver = fn(
    document_id: &str,
    local_document: Option<Document>,
    remote_document: Option<Document>,
) -> Option<Document>;
unsafe extern "C" fn c_replication_conflict_resolver(
    context: *mut ::std::os::raw::c_void,
    document_id: FLString,
    local_document: *const CBLDocument,
    remote_document: *const CBLDocument,
) -> *const CBLDocument {
    let repl_conf_context: *const ReplicationConfigurationContext = std::mem::transmute(context);

    let doc_id = document_id.to_string().unwrap_or("".to_string());
    let local_document = if local_document.is_null() {
        None
    } else {
        Some(Document::retain(local_document as *mut CBLDocument))
    };
    let remote_document = if remote_document.is_null() {
        None
    } else {
        Some(Document::retain(remote_document as *mut CBLDocument))
    };

    if let Some(callback) = (*repl_conf_context).conflict_resolver {
        callback(&doc_id, local_document, remote_document)
            .map(|d| d.get_ref() as *const CBLDocument)
            .unwrap_or(ptr::null())
    } else {
        ptr::null()
    }
}

/** Callback that encrypts encryptable properties in documents pushed by the replicator.
\note   If a null result or an error is returned, the document will be failed to
        replicate with the kCBLErrorCrypto error. For security reason, the encryption
        cannot be skipped. */
pub type PropertyEncryptor = fn(
    document_id: Option<String>,
    properties: Dict,
    key_path: Option<String>,
    input: Option<Vec<u8>>,
    algorithm: Option<String>,
    kid: Option<String>,
    error: &Error,
) -> Vec<u8>;
#[no_mangle]
pub extern "C" fn c_property_encryptor(
    context: *mut ::std::os::raw::c_void,
    document_id: FLString,
    properties: FLDict,
    key_path: FLString,
    input: FLSlice,
    algorithm: *mut FLStringResult,
    kid: *mut FLStringResult,
    cbl_error: *mut CBLError,
) -> FLSliceResult {
    unsafe {
        let repl_conf_context: *const ReplicationConfigurationContext =
            std::mem::transmute(context);

        let error = cbl_error
            .as_ref()
<<<<<<< HEAD
            .map(|e| Error::new(e))
=======
            .map(Error::new)
>>>>>>> c8d2b7e6
            .unwrap_or(Error::default());

        let result = (*repl_conf_context)
            .property_encryptor
            .map(|callback| {
                callback(
                    document_id.to_string(),
                    Dict::wrap(properties, &properties),
                    key_path.to_string(),
                    input.to_vec(),
                    algorithm.as_ref().and_then(|s| s.clone().to_string()),
                    kid.as_ref().and_then(|s| s.clone().to_string()),
                    &error,
                )
            })
            .map(|v| FLSlice_Copy(bytes_as_slice(&v[..])._ref))
            .unwrap_or(FLSliceResult_New(0));

        if !cbl_error.is_null() {
            *cbl_error = error.as_cbl_error();
        }
        result
    }
}

/** Callback that decrypts encrypted encryptable properties in documents pulled by the replicator.
\note   The decryption will be skipped (the encrypted data will be kept) when a null result
        without an error is returned. If an error is returned, the document will be failed to replicate
        with the kCBLErrorCrypto error. */
pub type PropertyDecryptor = fn(
    document_id: Option<String>,
    properties: Dict,
    key_path: Option<String>,
    input: Option<Vec<u8>>,
    algorithm: Option<String>,
    kid: Option<String>,
    error: &Error,
) -> Vec<u8>;
#[no_mangle]
pub extern "C" fn c_property_decryptor(
    context: *mut ::std::os::raw::c_void,
    document_id: FLString,
    properties: FLDict,
    key_path: FLString,
    input: FLSlice,
    algorithm: FLString,
    kid: FLString,
    cbl_error: *mut CBLError,
) -> FLSliceResult {
    unsafe {
        let repl_conf_context: *const ReplicationConfigurationContext =
            std::mem::transmute(context);

        let error = cbl_error
            .as_ref()
<<<<<<< HEAD
            .map(|e| Error::new(e))
=======
            .map(Error::new)
>>>>>>> c8d2b7e6
            .unwrap_or(Error::default());

        let result = (*repl_conf_context)
            .property_decryptor
            .map(|callback| {
                callback(
                    document_id.to_string(),
                    Dict::wrap(properties, &properties),
                    key_path.to_string(),
                    input.to_vec(),
                    algorithm.to_string(),
                    kid.to_string(),
                    &error,
                )
            })
            .map(|v| FLSlice_Copy(bytes_as_slice(&v[..])._ref))
            .unwrap_or(FLSliceResult_New(0));

        if !cbl_error.is_null() {
            *cbl_error = error.as_cbl_error();
        }
        result
    }
}

struct ReplicationConfigurationContext {
    pub push_filter: Option<ReplicationFilter>,
    pub pull_filter: Option<ReplicationFilter>,
    pub conflict_resolver: Option<ConflictResolver>,
    pub property_encryptor: Option<PropertyEncryptor>,
    pub property_decryptor: Option<PropertyDecryptor>,
}

/** The configuration of a replicator. */
pub struct ReplicatorConfiguration<'c> {
    pub database: Database,              // The database to replicate
    pub endpoint: Endpoint,              // The address of the other database to replicate with
    pub replicator_type: ReplicatorType, // Push, pull or both
    pub continuous: bool,                // Continuous replication?
    //-- Auto Purge:
    /**
    If auto purge is active, then the library will automatically purge any documents that the replicating
    user loses access to via the Sync Function on Sync Gateway.  If disableAutoPurge is true, this behavior
    is disabled and an access removed event will be sent to any document listeners that are active on the
    replicator.

    IMPORTANT: For performance reasons, the document listeners must be added *before* the replicator is started
    or they will not receive the events.
    */
    pub disable_auto_purge: bool,
    //-- Retry Logic:
    pub max_attempts: u32, //< Max retry attempts where the initial connect to replicate counts toward the given value.
    //< Specify 0 to use the default value, 10 times for a non-continuous replicator and max-int time for a continuous replicator. Specify 1 means there will be no retry after the first attempt.
    pub max_attempt_wait_time: u32, //< Max wait time between retry attempts in seconds. Specify 0 to use the default value of 300 seconds.
    //-- WebSocket:
    pub heartbeat: u32, //< The heartbeat interval in seconds. Specify 0 to use the default value of 300 seconds.
    pub authenticator: Option<Authenticator>, // Authentication credentials, if needed
    pub proxy: Option<ProxySettings>, // HTTP client proxy settings
    pub headers: HashMap<String, String>, // Extra HTTP headers to add to the WebSocket request
    //-- TLS settings:
    pub pinned_server_certificate: Option<&'c [u8]>, // An X.509 cert to "pin" TLS connections to (PEM or DER)
    pub trusted_root_certificates: Option<&'c [u8]>, // Set of anchor certs (PEM format)
    //-- Filtering:
    pub channels: Array<'c>,     // Optional set of channels to pull from
    pub document_ids: Array<'c>, // Optional set of document IDs to replicate
    pub push_filter: Option<ReplicationFilter>, // Optional callback to filter which docs are pushed
    pub pull_filter: Option<ReplicationFilter>, // Optional callback to validate incoming docs
    pub conflict_resolver: Option<ConflictResolver>, // Optional conflict-resolver callback
    //-- Property Encryption
    pub property_encryptor: Option<PropertyEncryptor>, //< Optional callback to encrypt \ref CBLEncryptable values.
    pub property_decryptor: Option<PropertyDecryptor>, //< Optional callback to decrypt encrypted \ref CBLEncryptable values.
}

impl<'c> From<&'c CBLReplicatorConfiguration> for ReplicatorConfiguration<'c> {
    fn from(config: &'c CBLReplicatorConfiguration) -> Self {
        unsafe {
            let context: *const ReplicationConfigurationContext =
                std::mem::transmute(config.context);

            ReplicatorConfiguration {
                database: Database::wrap(config.database),
                endpoint: Endpoint {
                    _ref: config.endpoint,
                },
                replicator_type: config.replicatorType.into(),
                continuous: config.continuous,
                disable_auto_purge: config.disableAutoPurge,
                max_attempts: config.maxAttempts,
                max_attempt_wait_time: config.maxAttemptWaitTime,
                heartbeat: config.heartbeat,
                authenticator: if config.authenticator.is_null() {
                    None
                } else {
                    Some(Authenticator {
                        _ref: retain(config.authenticator),
                    })
                },
                proxy: config.proxy.as_ref().map(|proxy| proxy.into()),
                headers: Dict::wrap(config.headers, &config.headers)
                    .mutable_copy()
                    .to_hashmap(),
                pinned_server_certificate: config.pinnedServerCertificate.as_byte_array(),
                trusted_root_certificates: config.trustedRootCertificates.as_byte_array(),
                channels: Array::wrap(config.channels, &config.channels),
                document_ids: Array::wrap(config.documentIDs, &config.documentIDs),
                push_filter: (*context).push_filter,
                pull_filter: (*context).pull_filter,
                conflict_resolver: (*context).conflict_resolver,
                property_encryptor: (*context).property_encryptor,
                property_decryptor: (*context).property_encryptor,
            }
        }
    }
}
impl<'c> From<ReplicatorConfiguration<'c>> for CBLReplicatorConfiguration {
    fn from(config: ReplicatorConfiguration<'c>) -> Self {
        let context: Box<ReplicationConfigurationContext> =
            Box::new(ReplicationConfigurationContext {
                push_filter: config.push_filter,
                pull_filter: config.pull_filter,
                conflict_resolver: config.conflict_resolver,
                property_encryptor: config.property_encryptor,
                property_decryptor: config.property_decryptor,
            });
        let context = Box::into_raw(context);

        let proxy = config
            .proxy
            .map(|p| Box::new(p.into()))
            .map(Box::into_raw)
            .unwrap_or(ptr::null_mut());
        unsafe {
            CBLReplicatorConfiguration {
                database: retain(config.database.get_ref()),
                endpoint: retain(config.endpoint._ref),
                replicatorType: config.replicator_type.into(),
                continuous: config.continuous,
                disableAutoPurge: config.disable_auto_purge,
                maxAttempts: config.max_attempts,
                maxAttemptWaitTime: config.max_attempt_wait_time,
                heartbeat: config.heartbeat,
                authenticator: config
                    .authenticator
                    .map(|a| a._ref)
                    .unwrap_or(ptr::null_mut()),
                proxy,
                headers: MutableDict::from_hashmap(&config.headers).as_dict()._ref,
                pinnedServerCertificate: config
                    .pinned_server_certificate
<<<<<<< HEAD
                    .map(|c| slice::bytes_as_slice(c)._ref)
                    .unwrap_or(slice::NULL_SLICE),
                trustedRootCertificates: config
                    .trusted_root_certificates
                    .map(|c| slice::bytes_as_slice(c)._ref)
=======
                    .map(slice::bytes_as_slice)
                    .unwrap_or(slice::NULL_SLICE),
                trustedRootCertificates: config
                    .trusted_root_certificates
                    .map(slice::bytes_as_slice)
>>>>>>> c8d2b7e6
                    .unwrap_or(slice::NULL_SLICE),
                channels: config.channels._ref,
                documentIDs: config.document_ids._ref,
                pushFilter: (*context).push_filter.and(Some(c_replication_push_filter)),
                pullFilter: (*context).pull_filter.and(Some(c_replication_pull_filter)),
                conflictResolver: (*context)
                    .conflict_resolver
                    .and(Some(c_replication_conflict_resolver)),
                context: std::mem::transmute(context),
                propertyEncryptor: (*context)
                    .property_encryptor
                    .and(Some(c_property_encryptor)),
                propertyDecryptor: (*context)
                    .property_decryptor
                    .and(Some(c_property_decryptor)),
            }
        }
    }
}

//======== LIFECYCLE

/** A background task that syncs a \ref Database with a remote server or peer. */
pub struct Replicator {
    _ref: *mut CBLReplicator,
}

impl Replicator {
    /** Creates a replicator with the given configuration. */
    pub fn new(config: ReplicatorConfiguration) -> Result<Replicator> {
        unsafe {
            let cbl_config: Box<CBLReplicatorConfiguration> = Box::new(config.into());
            let cbl_config = Box::into_raw(cbl_config);

            let mut error = CBLError::default();
            let replicator = CBLReplicator_Create(cbl_config, &mut error as *mut CBLError);

<<<<<<< HEAD
            check_error(&error).and_then(|()| Ok(Replicator { _ref: replicator }))
=======
            check_error(&error).map(|()| Replicator { _ref: replicator })
>>>>>>> c8d2b7e6
        }
    }

    /** Returns the configuration of an existing replicator. */
    pub fn config(&self) -> Option<ReplicatorConfiguration> {
        unsafe {
            let cbl_config = CBLReplicator_Config(self._ref);
            cbl_config.as_ref().map(|c| c.into())
        }
    }

    /** Starts a replicator, asynchronously. Does nothing if it's already started. */
    pub fn start(&mut self, reset_checkpoint: bool) {
        unsafe {
            CBLReplicator_Start(self._ref, reset_checkpoint);
        }
    }

    /** Stops a running replicator, asynchronously. Does nothing if it's not already started.
    The replicator will call your \ref CBLReplicatorChangeListener with an activity level of
    \ref kCBLReplicatorStopped after it stops. Until then, consider it still active. */
    pub fn stop(&mut self) {
        unsafe {
            CBLReplicator_Stop(self._ref);
        }
    }

    /** Informs the replicator whether it's considered possible to reach the remote host with
    the current network configuration. The default value is true. This only affects the
    replicator's behavior while it's in the Offline state:
    * Setting it to false will cancel any pending retry and prevent future automatic retries.
    * Setting it back to true will initiate an immediate retry.*/
    pub fn set_host_reachable(&mut self, reachable: bool) {
        unsafe {
            CBLReplicator_SetHostReachable(self._ref, reachable);
        }
    }

    /** Puts the replicator in or out of "suspended" state. The default is false.
    * Setting suspended=true causes the replicator to disconnect and enter Offline state;
      it will not attempt to reconnect while it's suspended.
    * Setting suspended=false causes the replicator to attempt to reconnect, _if_ it was
      connected when suspended, and is still in Offline state. */
    pub fn set_suspended(&mut self, suspended: bool) {
        unsafe {
            CBLReplicator_SetSuspended(self._ref, suspended);
        }
    }
}

impl Drop for Replicator {
    fn drop(&mut self) {
        unsafe { release(self._ref) }
    }
}

impl Clone for Replicator {
    fn clone(&self) -> Self {
        unsafe {
            Replicator {
                _ref: retain(self._ref),
            }
        }
    }
}

//======== STATUS AND PROGRESS

/** The possible states a replicator can be in during its lifecycle. */
#[derive(Debug)]
pub enum ReplicatorActivityLevel {
    Stopped,    // The replicator is unstarted, finished, or hit a fatal error.
    Offline,    // The replicator is offline, as the remote host is unreachable.
    Connecting, // The replicator is connecting to the remote host.
    Idle,       // The replicator is inactive, waiting for changes to sync.
    Busy,       // The replicator is actively transferring data.
}

impl From<u8> for ReplicatorActivityLevel {
    fn from(level: u8) -> Self {
        match level as u32 {
            kCBLReplicatorStopped => ReplicatorActivityLevel::Stopped,
            kCBLReplicatorOffline => ReplicatorActivityLevel::Offline,
            kCBLReplicatorConnecting => ReplicatorActivityLevel::Connecting,
            kCBLReplicatorIdle => ReplicatorActivityLevel::Idle,
            kCBLReplicatorBusy => ReplicatorActivityLevel::Busy,
            _ => unreachable!(),
        }
    }
}

/** The current progress status of a Replicator. The `fraction_complete` ranges from 0.0 to 1.0 as
replication progresses. The value is very approximate and may bounce around during replication;
making it more accurate would require slowing down the replicator and incurring more load on the
server. It's fine to use in a progress bar, though. */
#[derive(Debug)]
pub struct ReplicatorProgress {
    pub fraction_complete: f32, // Very-approximate completion, from 0.0 to 1.0
    pub document_count: u64,    // Number of documents transferred so far
}

/** A replicator's current status. */
#[derive(Debug)]
pub struct ReplicatorStatus {
    pub activity: ReplicatorActivityLevel, // Current state
    pub progress: ReplicatorProgress,      // Approximate fraction complete
    pub error: Result<()>,                 // Error, if any
}

impl From<CBLReplicatorStatus> for ReplicatorStatus {
    fn from(status: CBLReplicatorStatus) -> Self {
        ReplicatorStatus {
            activity: status.activity.into(),
            progress: ReplicatorProgress {
                fraction_complete: status.progress.complete,
                document_count: status.progress.documentCount,
            },
            error: check_error(&status.error),
        }
    }
}

/** A callback that notifies you when the replicator's status changes. */
pub type ReplicatorChangeListener = fn(&Replicator, ReplicatorStatus);
#[no_mangle]
unsafe extern "C" fn c_replicator_change_listener(
    context: *mut ::std::os::raw::c_void,
    replicator: *mut CBLReplicator,
    status: *const CBLReplicatorStatus,
) {
    let callback: ReplicatorChangeListener = std::mem::transmute(context);

    let replicator = Replicator {
        _ref: retain(replicator),
    };
    let status: ReplicatorStatus = (*status).into();

    callback(&replicator, status);
}

/** A callback that notifies you when documents are replicated. */
pub type ReplicatedDocumentListener = fn(&Replicator, Direction, Vec<ReplicatedDocument>);
unsafe extern "C" fn c_replicator_document_change_listener(
    context: *mut ::std::os::raw::c_void,
    replicator: *mut CBLReplicator,
    is_push: bool,
    num_documents: u32,
    documents: *const CBLReplicatedDocument,
) {
    let callback: ReplicatedDocumentListener = std::mem::transmute(context);

    let replicator = Replicator {
        _ref: retain(replicator),
    };
    let direction = if is_push {
        Direction::Pushed
    } else {
        Direction::Pulled
    };

    let repl_documents = std::slice::from_raw_parts(documents, num_documents as usize)
        .iter()
        .filter_map(|document| {
            document.ID.to_string().map(|doc_id| ReplicatedDocument {
                    id: doc_id,
                    flags: document.flags,
                    error: check_error(&document.error),
                })
        })
        .collect();

    callback(&replicator, direction, repl_documents);
}

/** Flags describing a replicated document. */
pub static DELETED: u32 = kCBLDocumentFlagsDeleted;
pub static ACCESS_REMOVED: u32 = kCBLDocumentFlagsAccessRemoved;

/** Information about a document that's been pushed or pulled. */
pub struct ReplicatedDocument {
    pub id: String,        // The document ID
    pub flags: u32,        // Indicates whether the document was deleted or removed
    pub error: Result<()>, // Error, if document failed to replicate
}

/** Direction of document transfer. */
#[derive(Debug)]
pub enum Direction {
    Pulled,
    Pushed,
}

impl Replicator {
    /** Returns the replicator's current status. */
    pub fn status(&self) -> ReplicatorStatus {
        unsafe { CBLReplicator_Status(self._ref).into() }
    }

    /** Indicates which documents have local changes that have not yet been pushed to the server
    by this replicator. This is of course a snapshot, that will go out of date as the replicator
    makes progress and/or documents are saved locally. */
    pub fn pending_document_ids(&self) -> Result<HashSet<String>> {
        unsafe {
            let mut error = CBLError::default();
            let docs: FLDict =
                CBLReplicator_PendingDocumentIDs(self._ref, &mut error as *mut CBLError);

            check_error(&error).and_then(|()| {
                if docs.is_null() {
                    return Err(Error::default());
                }

                let dict = Dict::wrap(docs, self);
                Ok(dict.to_keys_hash_set())
            })
        }
    }

    /** Indicates whether the document with the given ID has local changes that have not yet been
    pushed to the server by this replicator.

    This is equivalent to, but faster than, calling \ref pending_document_ids and
    checking whether the result contains \p docID. See that function's documentation for details. */
    pub fn is_document_pending(&self, doc_id: &str) -> Result<bool> {
        unsafe {
            let mut error = CBLError::default();
            let result = CBLReplicator_IsDocumentPending(
                self._ref,
<<<<<<< HEAD
                as_slice(doc_id)._ref,
                &mut error as *mut CBLError,
            );

            check_error(&error).and_then(|()| Ok(result))
=======
                as_slice(doc_id),
                &mut error as *mut CBLError,
            );

            check_error(&error).map(|()| result)
>>>>>>> c8d2b7e6
        }
    }

    /** Adds a listener that will be called when the replicator's status changes. */
    pub fn add_change_listener(&mut self, listener: ReplicatorChangeListener) -> ListenerToken {
        unsafe {
            let callback: *mut ::std::os::raw::c_void = listener as *mut std::ffi::c_void;

            ListenerToken {
                _ref: CBLReplicator_AddChangeListener(
                    self._ref,
                    Some(c_replicator_change_listener),
                    callback,
                ),
            }
        }
    }

    /** Adds a listener that will be called when documents are replicated. */
    pub fn add_document_listener(&mut self, listener: ReplicatedDocumentListener) -> ListenerToken {
        unsafe {
            let callback: *mut ::std::os::raw::c_void = listener as *mut std::ffi::c_void;

            ListenerToken {
                _ref: CBLReplicator_AddDocumentReplicationListener(
                    self._ref,
                    Some(c_replicator_document_change_listener),
                    callback,
                ),
            }
        }
    }
}<|MERGE_RESOLUTION|>--- conflicted
+++ resolved
@@ -42,21 +42,11 @@
         unsafe {
             let mut error = CBLError::default();
             let endpoint: *mut CBLEndpoint =
-<<<<<<< HEAD
-                CBLEndpoint_CreateWithURL(as_slice(&url)._ref, &mut error as *mut CBLError);
-
-            check_error(&error).and_then(|()| {
-                Ok(Self {
-                    _ref: retain(endpoint),
-                })
-            })
-=======
                 CBLEndpoint_CreateWithURL(as_slice(&url), &mut error as *mut CBLError);
 
             check_error(&error).map(|()| Self {
                     _ref: retain(endpoint),
                 })
->>>>>>> c8d2b7e6
         }
     }
 
@@ -88,13 +78,8 @@
         unsafe {
             Self {
                 _ref: retain(CBLAuth_CreatePassword(
-<<<<<<< HEAD
-                    as_slice(&username)._ref,
-                    as_slice(&password)._ref,
-=======
                     as_slice(&username),
                     as_slice(&password),
->>>>>>> c8d2b7e6
                 )),
             }
         }
@@ -104,13 +89,8 @@
         unsafe {
             Self {
                 _ref: retain(CBLAuth_CreateSession(
-<<<<<<< HEAD
-                    as_slice(&session_id)._ref,
-                    as_slice(&cookie_name)._ref,
-=======
                     as_slice(&session_id),
                     as_slice(&cookie_name),
->>>>>>> c8d2b7e6
                 )),
             }
         }
@@ -205,28 +185,16 @@
             type_: proxy_settings.proxy_type.into(),
             hostname: proxy_settings
                 .hostname
-<<<<<<< HEAD
-                .map(|s| unsafe { FLSlice_Copy(as_slice(&s)._ref).as_slice() })
-=======
                 .map(|s| unsafe { FLSlice_Copy(as_slice(&s)).as_slice() })
->>>>>>> c8d2b7e6
                 .unwrap_or(slice::NULL_SLICE),
             port: proxy_settings.port,
             username: proxy_settings
                 .username
-<<<<<<< HEAD
-                .map(|s| unsafe { FLSlice_Copy(as_slice(&s)._ref).as_slice() })
-                .unwrap_or(slice::NULL_SLICE),
-            password: proxy_settings
-                .password
-                .map(|s| unsafe { FLSlice_Copy(as_slice(&s)._ref).as_slice() })
-=======
                 .map(|s| unsafe { FLSlice_Copy(as_slice(&s)).as_slice() })
                 .unwrap_or(slice::NULL_SLICE),
             password: proxy_settings
                 .password
                 .map(|s| unsafe { FLSlice_Copy(as_slice(&s)).as_slice() })
->>>>>>> c8d2b7e6
                 .unwrap_or(slice::NULL_SLICE),
         }
     }
@@ -340,11 +308,7 @@
 
         let error = cbl_error
             .as_ref()
-<<<<<<< HEAD
-            .map(|e| Error::new(e))
-=======
             .map(Error::new)
->>>>>>> c8d2b7e6
             .unwrap_or(Error::default());
 
         let result = (*repl_conf_context)
@@ -400,11 +364,7 @@
 
         let error = cbl_error
             .as_ref()
-<<<<<<< HEAD
-            .map(|e| Error::new(e))
-=======
             .map(Error::new)
->>>>>>> c8d2b7e6
             .unwrap_or(Error::default());
 
         let result = (*repl_conf_context)
@@ -554,19 +514,11 @@
                 headers: MutableDict::from_hashmap(&config.headers).as_dict()._ref,
                 pinnedServerCertificate: config
                     .pinned_server_certificate
-<<<<<<< HEAD
-                    .map(|c| slice::bytes_as_slice(c)._ref)
-                    .unwrap_or(slice::NULL_SLICE),
-                trustedRootCertificates: config
-                    .trusted_root_certificates
-                    .map(|c| slice::bytes_as_slice(c)._ref)
-=======
                     .map(slice::bytes_as_slice)
                     .unwrap_or(slice::NULL_SLICE),
                 trustedRootCertificates: config
                     .trusted_root_certificates
                     .map(slice::bytes_as_slice)
->>>>>>> c8d2b7e6
                     .unwrap_or(slice::NULL_SLICE),
                 channels: config.channels._ref,
                 documentIDs: config.document_ids._ref,
@@ -604,11 +556,7 @@
             let mut error = CBLError::default();
             let replicator = CBLReplicator_Create(cbl_config, &mut error as *mut CBLError);
 
-<<<<<<< HEAD
-            check_error(&error).and_then(|()| Ok(Replicator { _ref: replicator }))
-=======
             check_error(&error).map(|()| Replicator { _ref: replicator })
->>>>>>> c8d2b7e6
         }
     }
 
@@ -837,19 +785,11 @@
             let mut error = CBLError::default();
             let result = CBLReplicator_IsDocumentPending(
                 self._ref,
-<<<<<<< HEAD
-                as_slice(doc_id)._ref,
-                &mut error as *mut CBLError,
-            );
-
-            check_error(&error).and_then(|()| Ok(result))
-=======
                 as_slice(doc_id),
                 &mut error as *mut CBLError,
             );
 
             check_error(&error).map(|()| result)
->>>>>>> c8d2b7e6
         }
     }
 
