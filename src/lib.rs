--- conflicted
+++ resolved
@@ -18,8 +18,6 @@
 //#![allow(unused_imports)]
 //#![allow(dead_code)]
 
-<<<<<<< HEAD
-=======
 #![allow(clippy::missing_safety_doc)]
 #![allow(clippy::must_use_candidate)]
 #![allow(clippy::wrong_self_convention)]
@@ -32,7 +30,6 @@
 #![allow(clippy::copy_iterator)]
 #![allow(clippy::missing_panics_doc)]
 
->>>>>>> b54e79d8
 #[macro_use]
 extern crate enum_primitive;
 
@@ -49,16 +46,11 @@
 pub mod slice;
 
 mod c_api;
-pub mod slice;
 
-<<<<<<< HEAD
-use self::c_api::*;
-=======
 use self::c_api::{
     CBLListenerToken, CBLListener_Remove, CBLRefCounted, CBL_DumpInstances, CBL_InstanceCount,
     CBL_Release, CBL_Retain,
 };
->>>>>>> b54e79d8
 
 //////// RE-EXPORT:
 
@@ -73,26 +65,18 @@
 
 //////// TOP-LEVEL TYPES:
 
-<<<<<<< HEAD
-=======
 pub trait CblRef {
     type Output;
     fn get_ref(&self) -> Self::Output;
 }
 
 #[derive(Debug, Clone, Copy)]
->>>>>>> b54e79d8
 /// A time value for document expiration. Defined as milliseconds since the Unix epoch (1/1/1970.)
 pub struct Timestamp(pub i64);
 
 /// An opaque token representing a registered listener.
 /// When this object is dropped, the listener function will not be called again.
 pub struct ListenerToken {
-<<<<<<< HEAD
-    _ref: *mut CBLListenerToken,
-}
-
-=======
     cbl_ref: *mut CBLListenerToken,
 }
 
@@ -109,7 +93,6 @@
     }
 }
 
->>>>>>> b54e79d8
 impl Drop for ListenerToken {
     fn drop(&mut self) {
         unsafe { CBLListener_Remove(self.get_ref()) }
@@ -132,11 +115,7 @@
 //////// REFCOUNT SUPPORT (INTERNAL)
 
 pub(crate) unsafe fn retain<T>(cbl_ref: *mut T) -> *mut T {
-<<<<<<< HEAD
-    CBL_Retain(cbl_ref as *mut CBLRefCounted) as *mut T
-=======
     CBL_Retain(cbl_ref.cast::<CBLRefCounted>()).cast::<T>()
->>>>>>> b54e79d8
 }
 
 pub(crate) unsafe fn release<T>(cbl_ref: *mut T) {
