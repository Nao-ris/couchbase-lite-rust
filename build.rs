--- conflicted
+++ resolved
@@ -41,17 +41,10 @@
 // Where to find Clang and LLVM libraries:
 #[cfg(target_os = "macos")]
 static DEFAULT_LIBCLANG_PATH: &str = "/usr/local/Cellar/llvm/12.0.1/lib";
-<<<<<<< HEAD
 
 #[cfg(target_os = "linux")]
 static DEFAULT_LIBCLANG_PATH: &str = "/usr/lib/";
 
-=======
-
-#[cfg(target_os = "linux")]
-static DEFAULT_LIBCLANG_PATH: &str = "/usr/lib/";
-
->>>>>>> b54e79d8
 static STATIC_LINK_CBL: bool = false;
 static CBL_SRC_DIR: &str = "../../CBL_C";
 
