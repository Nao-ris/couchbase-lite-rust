--- conflicted
+++ resolved
@@ -31,22 +31,13 @@
 static CBL_INCLUDE_DIR: &str = "libcblite-3.0.2/include";
 static CBL_LIB_DIR: &str = "libcblite-3.0.2/lib";
 
-<<<<<<< HEAD
-fn main() {
+fn main() -> Result<(), Box<dyn Error>> {
     generate_bindings();
     configure_rustc();
-    copy_lib();
+    copy_lib()?;
+
+    Ok(())
 }
-=======
-fn main() -> Result<(), Box<dyn Error>> {
-    // Set LIBCLANG_PATH environment variable if it's not already set:
-    if env::var("LIBCLANG_PATH").is_err() {
-        env::set_var("LIBCLANG_PATH", DEFAULT_LIBCLANG_PATH);
-        println!("cargo:rustc-env=LIBCLANG_PATH={}", DEFAULT_LIBCLANG_PATH);
-    }
-
-    let sdk_root = "/Applications/Xcode.app/Contents/Developer/Platforms/MacOSX.platform/Developer/SDKs/MacOSX12.3.sdk";
->>>>>>> ebe03abb
 
 fn generate_bindings() {
     let bindings = bindgen::Builder::default()
@@ -80,7 +71,6 @@
     );
     println!("cargo:rustc-link-search={}", env::var("OUT_DIR").unwrap());
 
-<<<<<<< HEAD
     if std::env::var("CARGO_CFG_TARGET_OS").unwrap() != "ios" {
         println!("cargo:rustc-link-lib=dylib=cblite");
     } else {
@@ -88,15 +78,7 @@
     }
 }
 
-pub fn copy_lib() {
-=======
-    setup()?;
-
-    Ok(())
-}
-
-pub fn setup() -> Result<(), Box<dyn Error>> {
->>>>>>> ebe03abb
+pub fn copy_lib() -> Result<(), Box<dyn Error>> {
     let lib_path = PathBuf::from(format!(
         "{}/{}/{}/",
         env!("CARGO_MANIFEST_DIR"),
@@ -105,14 +87,12 @@
     ));
     let dest_path = PathBuf::from(format!("{}/", std::env::var("OUT_DIR").unwrap()));
 
-<<<<<<< HEAD
     match std::env::var("CARGO_CFG_TARGET_OS").unwrap().as_str() {
         "android" => {
             std::fs::copy(
                 lib_path.join("libcblite.stripped.so"),
                 dest_path.join("libcblite.so"),
-            )
-            .unwrap();
+            )?;
         }
         "ios" => {
             // Nothing to copy there
@@ -121,35 +101,29 @@
             std::fs::copy(
                 lib_path.join("libcblite.so"),
                 dest_path.join("libcblite.so"),
-            )
-            .unwrap();
+            )?;
             std::fs::copy(
                 lib_path.join("libcblite.so.3"),
                 dest_path.join("libcblite.so.3"),
-            )
-            .unwrap();
+            )?;
             std::fs::copy(
                 lib_path.join("libcblite.so.3.0.2"),
                 dest_path.join("libcblite.so.3.0.2"),
-            )
-            .unwrap();
+            )?;
         }
         "macos" => {
             std::fs::copy(
                 lib_path.join("libcblite.dylib"),
                 dest_path.join("libcblite.dylib"),
-            )
-            .unwrap();
+            )?;
             std::fs::copy(
                 lib_path.join("libcblite.3.dylib"),
                 dest_path.join("libcblite.3.dylib"),
-            )
-            .unwrap();
+            )?;
             std::fs::copy(
                 lib_path.join("libcblite.3.0.2.dylib"),
                 dest_path.join("libcblite.3.0.2.dylib"),
-            )
-            .unwrap();
+            )?;
         }
         "windows" => {
             std::fs::copy(lib_path.join("cblite.dll"), dest_path.join("cblite.dll")).unwrap();
@@ -162,72 +136,6 @@
             );
         }
     }
-=======
-    std::fs::copy(
-        lib_path.join("libcblite.so"),
-        dest_path.join("libcblite.so"),
-    )?;
-    std::fs::copy(
-        lib_path.join("libcblite.so.3"),
-        dest_path.join("libcblite.so.3"),
-    )?;
-    std::fs::copy(
-        lib_path.join("libcblite.so.3.0.1"),
-        dest_path.join("libcblite.so.3.0.1"),
-    )?;
-    std::fs::copy(
-        lib_path.join("libcblite.so.sym"),
-        dest_path.join("libcblite.so.sym"),
-    )?;
-    std::fs::copy(
-        lib_path.join("libicudata.so.63"),
-        dest_path.join("libicudata.so.63"),
-    )?;
-    std::fs::copy(
-        lib_path.join("libicudata.so.63.1"),
-        dest_path.join("libicudata.so.63.1"),
-    )?;
-    std::fs::copy(
-        lib_path.join("libicui18n.so.63"),
-        dest_path.join("libicui18n.so.63"),
-    )?;
-    std::fs::copy(
-        lib_path.join("libicui18n.so.63.1"),
-        dest_path.join("libicui18n.so.63.1"),
-    )?;
-    std::fs::copy(
-        lib_path.join("libicuio.so.63"),
-        dest_path.join("libicuio.so.63"),
-    )?;
-    std::fs::copy(
-        lib_path.join("libicuio.so.63.1"),
-        dest_path.join("libicuio.so.63.1"),
-    )?;
-    std::fs::copy(
-        lib_path.join("libicutest.so.63"),
-        dest_path.join("libicutest.so.63"),
-    )?;
-    std::fs::copy(
-        lib_path.join("libicutest.so.63.1"),
-        dest_path.join("libicutest.so.63.1"),
-    )?;
-    std::fs::copy(
-        lib_path.join("libicutu.so.63"),
-        dest_path.join("libicutu.so.63"),
-    )?;
-    std::fs::copy(
-        lib_path.join("libicutu.so.63.1"),
-        dest_path.join("libicutu.so.63.1"),
-    )?;
-    std::fs::copy(
-        lib_path.join("libicuuc.so.63"),
-        dest_path.join("libicuuc.so.63"),
-    )?;
-    std::fs::copy(
-        lib_path.join("libicuuc.so.63.1"),
-        dest_path.join("libicuuc.so.63.1"),
-    )?;
 
     Ok(())
->>>>>>> ebe03abb
 }