--- conflicted
+++ resolved
@@ -32,8 +32,6 @@
 static CBL_INCLUDE_DIR: &str = "libcblite-3.0.2/include";
 static CBL_LIB_DIR: &str = "libcblite-3.0.2/lib";
 
-<<<<<<< HEAD
-=======
 fn wrapper_path() -> &'static str {
     let target_os = env::var("CARGO_CFG_TARGET_OS").unwrap();
     if target_os != "ios" {
@@ -53,7 +51,6 @@
     }
 }
 
->>>>>>> d4a8c5cc
 fn main() -> Result<(), Box<dyn Error>> {
     generate_bindings()?;
     configure_rustc()?;
@@ -64,13 +61,8 @@
 
 fn generate_bindings() -> Result<(), Box<dyn Error>> {
     let bindings = bindgen::Builder::default()
-<<<<<<< HEAD
-        .header("src/wrapper.h")
-        .clang_arg(format!("-I{}", CBL_INCLUDE_DIR))
-=======
         .header(wrapper_path())
         .clang_arg(format!("-I{}", headers_dir()))
->>>>>>> d4a8c5cc
         .whitelist_type("CBL.*")
         .whitelist_type("FL.*")
         .whitelist_var("k?CBL.*")
