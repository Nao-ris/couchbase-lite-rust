--- conflicted
+++ resolved
@@ -74,7 +74,7 @@
         CBL_LIB_DIR,
         target_dir
     );
-    println!("cargo:rustc-link-search={}", env::var("OUT_DIR").unwrap());
+    println!("cargo:rustc-link-search={}", env::var("OUT_DIR")?);
 
     let target_os = env::var("CARGO_CFG_TARGET_OS")?;
     if target_os != "ios" {
@@ -93,7 +93,7 @@
         CBL_LIB_DIR,
         env::var("TARGET").unwrap()
     ));
-    let dest_path = PathBuf::from(format!("{}/", env::var("OUT_DIR").unwrap()));
+    let dest_path = PathBuf::from(format!("{}/", env::var("OUT_DIR")?));
 
     match env::var("CARGO_CFG_TARGET_OS").unwrap().as_str() {
         "android" => {
@@ -106,47 +106,16 @@
             // Nothing to copy there
         }
         "linux" => {
-<<<<<<< HEAD
-            std::fs::copy(
-                lib_path.join("libcblite.so.3"),
-                dest_path.join("libcblite.so.3"),
-            )
-            .unwrap();
-        }
-        "macos" => {
-            std::fs::copy(
-                lib_path.join("libcblite.3.dylib"),
-                dest_path.join("libcblite.3.dylib"),
-            )
-            .unwrap();
-=======
-            fs::copy(
-                lib_path.join("libcblite.so"),
-                dest_path.join("libcblite.so"),
-            )?;
             fs::copy(
                 lib_path.join("libcblite.so.3"),
                 dest_path.join("libcblite.so.3"),
             )?;
-            fs::copy(
-                lib_path.join("libcblite.so.3.0.2"),
-                dest_path.join("libcblite.so.3.0.2"),
-            )?;
         }
         "macos" => {
-            fs::copy(
-                lib_path.join("libcblite.dylib"),
-                dest_path.join("libcblite.dylib"),
-            )?;
             fs::copy(
                 lib_path.join("libcblite.3.dylib"),
                 dest_path.join("libcblite.3.dylib"),
             )?;
-            fs::copy(
-                lib_path.join("libcblite.3.0.2.dylib"),
-                dest_path.join("libcblite.3.0.2.dylib"),
-            )?;
->>>>>>> 158ca90d
         }
         "windows" => {
             fs::copy(lib_path.join("cblite.dll"), dest_path.join("cblite.dll"))?;
